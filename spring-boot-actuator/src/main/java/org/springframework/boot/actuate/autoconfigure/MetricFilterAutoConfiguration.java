/*
 * Copyright 2012-2016 the original author or authors.
 *
 * Licensed under the Apache License, Version 2.0 (the "License");
 * you may not use this file except in compliance with the License.
 * You may obtain a copy of the License at
 *
 *      http://www.apache.org/licenses/LICENSE-2.0
 *
 * Unless required by applicable law or agreed to in writing, software
 * distributed under the License is distributed on an "AS IS" BASIS,
 * WITHOUT WARRANTIES OR CONDITIONS OF ANY KIND, either express or implied.
 * See the License for the specific language governing permissions and
 * limitations under the License.
 */

package org.springframework.boot.actuate.autoconfigure;

import javax.servlet.Servlet;
import javax.servlet.ServletRegistration;

import org.springframework.boot.actuate.metrics.CounterService;
import org.springframework.boot.actuate.metrics.GaugeService;
import org.springframework.boot.autoconfigure.AutoConfigureAfter;
import org.springframework.boot.autoconfigure.EnableAutoConfiguration;
import org.springframework.boot.autoconfigure.condition.ConditionalOnBean;
import org.springframework.boot.autoconfigure.condition.ConditionalOnClass;
import org.springframework.boot.autoconfigure.condition.ConditionalOnProperty;
import org.springframework.boot.context.properties.EnableConfigurationProperties;
import org.springframework.context.annotation.Bean;
import org.springframework.context.annotation.Configuration;
import org.springframework.web.filter.OncePerRequestFilter;
import org.springframework.web.servlet.HandlerMapping;

/**
 * {@link EnableAutoConfiguration Auto-configuration} that records Servlet interactions
 * with a {@link CounterService} and {@link GaugeService}.
 *
 * @author Dave Syer
 * @author Phillip Webb
 * @author Andy Wilkinson
 * @author Sebastian Kirsch
 */
@Configuration
@ConditionalOnBean({ CounterService.class, GaugeService.class })
@ConditionalOnClass({ Servlet.class, ServletRegistration.class,
		OncePerRequestFilter.class, HandlerMapping.class })
@AutoConfigureAfter(MetricRepositoryAutoConfiguration.class)
@ConditionalOnProperty(name = "endpoints.metrics.filter.enabled", matchIfMissing = true)
@EnableConfigurationProperties({ MetricFilterProperties.class })
public class MetricFilterAutoConfiguration {

	private final CounterService counterService;

	private final GaugeService gaugeService;

	private final MetricFilterProperties properties;

	public MetricFilterAutoConfiguration(CounterService counterService,
			GaugeService gaugeService, MetricFilterProperties properties) {
		this.counterService = counterService;
		this.gaugeService = gaugeService;
		this.properties = properties;
	}

	@Bean
<<<<<<< HEAD
	public MetricsFilter metricFilter() {
		return new MetricsFilter(this.counterService, this.gaugeService, this.properties);
=======
	public MetricsFilter metricsFilter() {
		return new MetricsFilter(this.counterService, this.gaugeService);
>>>>>>> 3b52909f
	}

}<|MERGE_RESOLUTION|>--- conflicted
+++ resolved
@@ -64,13 +64,8 @@
 	}
 
 	@Bean
-<<<<<<< HEAD
-	public MetricsFilter metricFilter() {
+	public MetricsFilter metricsFilter() {
 		return new MetricsFilter(this.counterService, this.gaugeService, this.properties);
-=======
-	public MetricsFilter metricsFilter() {
-		return new MetricsFilter(this.counterService, this.gaugeService);
->>>>>>> 3b52909f
 	}
 
 }