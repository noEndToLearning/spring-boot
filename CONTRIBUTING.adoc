--- conflicted
+++ resolved
@@ -34,70 +34,29 @@
 
 
 == Code Conventions and Housekeeping
-<<<<<<< HEAD
 None of these is essential for a pull request, but they will all help.  They can also be
 added after the original pull request but before a merge.
-
-* We use the https://github.com/spring-io/spring-javaformat/[Spring JavaFormat] project
-  to apply code formatting conventions. If you use Eclipse and you follow the '`Importing
-  into eclipse`' instructions below you should get project specific formatting
-  automatically. You can also install the
-  https://github.com/spring-io/spring-javaformat/#intellij-idea[Spring JavaFormat IntelliJ
-  Plugin] or format the code from the Gradle build by running
-  `./gradlew format`. Note that if you have format violations in `buildSrc`, you can fix
-  them by running `./gradlew -p buildSrc format` from the project root directory.
-* The build includes Checkstyle rules for many of our code conventions. Run
-  `./gradlew checkstyleMain checkstyleTest` if you want to check your changes are
-  compliant.
-* Make sure all new `.java` files have a Javadoc class comment with at least an
-  `@author` tag identifying you, and preferably at least a paragraph on what the class is
-  for.
-* Add the ASF license header comment to all new `.java` files (copy from existing files
-  in the project)
-* Add yourself as an `@author` to the `.java` files that you modify substantially (more
-  than cosmetic changes).
-* Add some Javadocs.
-* A few unit tests would help a lot as well -- someone has to do it.
-* Verification tasks, including tests and Checkstyle, can be executed
-  by running `./gradlew check` from the project root.
-* If no-one else is using your branch, please rebase it against the current master (or
-  other target branch in the main project).
-* When writing a commit message please follow https://tbaggery.com/2008/04/19/a-note-about-git-commit-messages.html[these conventions],
-  if you are fixing an existing issue please add `Fixes gh-XXXX` at the end of the commit
-  message (where `XXXX` is the issue number).
-=======
-None of these is essential for a pull request, but they will all help.
-They can also be added after the original pull request but before a merge.
 
 * We use the https://github.com/spring-io/spring-javaformat/[Spring JavaFormat] project to apply code formatting conventions.
   If you use Eclipse and you follow the '`Importing into eclipse`' instructions below you should get project specific formatting automatically.
   You can also install the https://github.com/spring-io/spring-javaformat/#intellij-idea[Spring JavaFormat IntelliJ Plugin] or format the code from the Gradle build by running `./gradlew format`.
   Note that if you have format violations in `buildSrc`, you can fix them by running `./gradlew -p buildSrc format` from the project root directory.
-* The build includes checkstyle rules for many of our code conventions. 
-  Run `./gradlew checkstyleMain checkstyleTest` if you want to check your changes are compliant.
+* The build includes Checkstyle rules for many of our code conventions. Run `./gradlew checkstyleMain checkstyleTest` if you want to check your changes are compliant.
 * Make sure all new `.java` files have a Javadoc class comment with at least an `@author` tag identifying you, and preferably at least a paragraph on what the class is for.
 * Add the ASF license header comment to all new `.java` files (copy from existing files in the project).
 * Add yourself as an `@author` to the `.java` files that you modify substantially (more than cosmetic changes).
 * Add some Javadocs.
 * A few unit tests would help a lot as well -- someone has to do it.
+* Verification tasks, including tests and Checkstyle, can be executed by running `./gradlew check` from the project root.
 * If no-one else is using your branch, please rebase it against the current master (or other target branch in the main project).
 * When writing a commit message please follow https://tbaggery.com/2008/04/19/a-note-about-git-commit-messages.html[these conventions].
->>>>>>> 1e9bfd03
 
 
 
 == Working with the Code
-<<<<<<< HEAD
-If you don't have an IDE preference we would recommend that you use
-https://spring.io/tools[Spring Tool Suite] or
-https://eclipse.org[Eclipse] when working with the code. We use the
-https://projects.eclipse.org/projects/tools.buildship[Buildship] Eclipse plugin for Gradle
-support. Other IDEs and tools should also work without issue.
-=======
-If you don't have an IDE preference we would recommend that you use https://spring.io/tools/sts[Spring Tools Suite] or https://eclipse.org[Eclipse] when working with the code.
+If you don't have an IDE preference we would recommend that you use https://spring.io/tools[Spring Tool Suite] or https://eclipse.org[Eclipse] when working with the code.
 We use the https://projects.eclipse.org/projects/tools.buildship[Buildship] Eclipse plugin for Gradle support.
 Other IDEs and tools should also work without issue.
->>>>>>> 1e9bfd03
 
 
 
@@ -165,15 +124,8 @@
 === Importing into IntelliJ IDEA
 If you have performed a checkout of this repository already, use "`File`" -> "`Open`" and then select the root `build.gradle` file to import the code.
 
-<<<<<<< HEAD
-Alternatively, you can let IntelliJ IDEA checkout the code for you. Use "`File`" ->
-"`New`" -> "`Project from Version Control`" and
-`https://github.com/spring-projects/spring-boot` for the URL. Once the checkout has
-completed, a pop-up will suggest to open the project.
-=======
-Alternatively, you can let IntellIJ IDEA checkout the code for you. Use "`File`" -> "`New`" -> "`Project from Version Control`" and `https://github.com/spring-projects/spring-boot` for the URL. 
+Alternatively, you can let IntelliJ IDEA checkout the code for you. Use "`File`" -> "`New`" -> "`Project from Version Control`" and `https://github.com/spring-projects/spring-boot` for the URL.
 Once the checkout has completed, a pop-up will suggest to open the project.
->>>>>>> 1e9bfd03
 
 
 
