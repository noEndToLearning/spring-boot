/*
 * Copyright 2012-2021 the original author or authors.
 *
 * Licensed under the Apache License, Version 2.0 (the "License");
 * you may not use this file except in compliance with the License.
 * You may obtain a copy of the License at
 *
 *      https://www.apache.org/licenses/LICENSE-2.0
 *
 * Unless required by applicable law or agreed to in writing, software
 * distributed under the License is distributed on an "AS IS" BASIS,
 * WITHOUT WARRANTIES OR CONDITIONS OF ANY KIND, either express or implied.
 * See the License for the specific language governing permissions and
 * limitations under the License.
 */

package org.springframework.boot.jarmode.layertools;

import java.io.File;
import java.io.FileOutputStream;
import java.io.FileWriter;
import java.io.IOException;
import java.io.InputStreamReader;
import java.util.Arrays;
import java.util.Collections;
import java.util.Iterator;
<<<<<<< HEAD
import java.util.jar.JarEntry;
=======
import java.util.function.Consumer;
>>>>>>> ac258a95
import java.util.zip.ZipEntry;
import java.util.zip.ZipOutputStream;

import org.junit.jupiter.api.BeforeEach;
import org.junit.jupiter.api.Test;
import org.junit.jupiter.api.extension.ExtendWith;
import org.junit.jupiter.api.io.TempDir;
import org.mockito.Mock;
import org.mockito.junit.jupiter.MockitoExtension;

import org.springframework.core.io.ClassPathResource;
import org.springframework.util.FileCopyUtils;

import static org.assertj.core.api.Assertions.assertThat;
import static org.assertj.core.api.Assertions.assertThatIllegalStateException;
import static org.mockito.BDDMockito.given;

/**
 * Tests for {@link ExtractCommand}.
 *
 * @author Phillip Webb
 * @author Andy Wilkinson
 */
@ExtendWith(MockitoExtension.class)
class ExtractCommandTests {

	@TempDir
	File temp;

	@Mock
	private Context context;

	private File jarFile;

	private File extract;

	private Layers layers = new TestLayers();

	private ExtractCommand command;

	@BeforeEach
	void setup() throws Exception {
		this.jarFile = createJarFile("test.jar");
		this.extract = new File(this.temp, "extract");
		this.extract.mkdir();
		this.command = new ExtractCommand(this.context, this.layers);
	}

	@Test
	void runExtractsLayers() throws Exception {
		given(this.context.getArchiveFile()).willReturn(this.jarFile);
		given(this.context.getWorkingDir()).willReturn(this.extract);
		this.command.run(Collections.emptyMap(), Collections.emptyList());
		assertThat(this.extract.list()).containsOnly("a", "b", "c", "d");
		assertThat(new File(this.extract, "a/a/a.jar")).exists();
		assertThat(new File(this.extract, "b/b/b.jar")).exists();
		assertThat(new File(this.extract, "c/c/c.jar")).exists();
		assertThat(new File(this.extract, "d")).isDirectory();
		assertThat(new File(this.extract.getParentFile(), "e.jar")).doesNotExist();
	}

	@Test
	void runWhenHasDestinationOptionExtractsLayers() {
		given(this.context.getArchiveFile()).willReturn(this.jarFile);
		File out = new File(this.extract, "out");
		this.command.run(Collections.singletonMap(ExtractCommand.DESTINATION_OPTION, out.getAbsolutePath()),
				Collections.emptyList());
		assertThat(this.extract.list()).containsOnly("out");
		assertThat(new File(this.extract, "out/a/a/a.jar")).exists();
		assertThat(new File(this.extract, "out/b/b/b.jar")).exists();
		assertThat(new File(this.extract, "out/c/c/c.jar")).exists();
	}

	@Test
	void runWhenHasLayerParamsExtractsLimitedLayers() {
		given(this.context.getArchiveFile()).willReturn(this.jarFile);
		given(this.context.getWorkingDir()).willReturn(this.extract);
		this.command.run(Collections.emptyMap(), Arrays.asList("a", "c"));
		assertThat(this.extract.list()).containsOnly("a", "c");
		assertThat(new File(this.extract, "a/a/a.jar")).exists();
		assertThat(new File(this.extract, "c/c/c.jar")).exists();
		assertThat(new File(this.extract.getParentFile(), "e.jar")).doesNotExist();
	}

	@Test
	void runWithJarFileContainingNoEntriesFails() throws IOException {
		File file = new File(this.temp, "empty.jar");
		try (FileWriter writer = new FileWriter(file)) {
			writer.write("text");
		}
		given(this.context.getArchiveFile()).willReturn(file);
		given(this.context.getWorkingDir()).willReturn(this.extract);
		assertThatIllegalStateException()
				.isThrownBy(() -> this.command.run(Collections.emptyMap(), Collections.emptyList()))
				.withMessageContaining("not compatible with layertools");
	}

<<<<<<< HEAD
	private File createJarFile(String name) throws Exception {
=======
	@Test
	void runWithJarFileThatWouldWriteEntriesOutsideDestinationFails() throws IOException {
		this.jarFile = createJarFile("test.jar", (out) -> {
			try {
				out.putNextEntry(new ZipEntry("e/../../e.jar"));
				out.closeEntry();
			}
			catch (IOException ex) {
				throw new IllegalStateException(ex);
			}
		});
		given(this.context.getJarFile()).willReturn(this.jarFile);
		assertThatIllegalStateException()
				.isThrownBy(() -> this.command.run(Collections.emptyMap(), Collections.emptyList()))
				.withMessageContaining("Entry 'e/../../e.jar' would be written");
	}

	private File createJarFile(String name) throws IOException {
		return createJarFile(name, (out) -> {
		});
	}

	private File createJarFile(String name, Consumer<ZipOutputStream> streamHandler) throws IOException {
>>>>>>> ac258a95
		File file = new File(this.temp, name);
		try (ZipOutputStream out = new ZipOutputStream(new FileOutputStream(file))) {
			out.putNextEntry(new ZipEntry("a/"));
			out.closeEntry();
			out.putNextEntry(new ZipEntry("a/a.jar"));
			out.closeEntry();
			out.putNextEntry(new ZipEntry("b/"));
			out.closeEntry();
			out.putNextEntry(new ZipEntry("b/b.jar"));
			out.closeEntry();
			out.putNextEntry(new ZipEntry("c/"));
			out.closeEntry();
			out.putNextEntry(new ZipEntry("c/c.jar"));
			out.closeEntry();
			out.putNextEntry(new ZipEntry("d/"));
			out.closeEntry();
<<<<<<< HEAD
			out.putNextEntry(new JarEntry("META-INF/MANIFEST.MF"));
			out.write(getFile("test-manifest.MF").getBytes());
			out.closeEntry();
=======
			streamHandler.accept(out);
>>>>>>> ac258a95
		}
		return file;
	}

	private String getFile(String fileName) throws Exception {
		ClassPathResource resource = new ClassPathResource(fileName, getClass());
		InputStreamReader reader = new InputStreamReader(resource.getInputStream());
		return FileCopyUtils.copyToString(reader);
	}

	private static class TestLayers implements Layers {

		@Override
		public Iterator<String> iterator() {
			return Arrays.asList("a", "b", "c", "d").iterator();
		}

		@Override
		public String getLayer(ZipEntry entry) {
			if (entry.getName().startsWith("a")) {
				return "a";
			}
			if (entry.getName().startsWith("b")) {
				return "b";
			}
			return "c";
		}

	}

}<|MERGE_RESOLUTION|>--- conflicted
+++ resolved
@@ -24,11 +24,8 @@
 import java.util.Arrays;
 import java.util.Collections;
 import java.util.Iterator;
-<<<<<<< HEAD
+import java.util.function.Consumer;
 import java.util.jar.JarEntry;
-=======
-import java.util.function.Consumer;
->>>>>>> ac258a95
 import java.util.zip.ZipEntry;
 import java.util.zip.ZipOutputStream;
 
@@ -126,11 +123,8 @@
 				.withMessageContaining("not compatible with layertools");
 	}
 
-<<<<<<< HEAD
-	private File createJarFile(String name) throws Exception {
-=======
 	@Test
-	void runWithJarFileThatWouldWriteEntriesOutsideDestinationFails() throws IOException {
+	void runWithJarFileThatWouldWriteEntriesOutsideDestinationFails() throws Exception {
 		this.jarFile = createJarFile("test.jar", (out) -> {
 			try {
 				out.putNextEntry(new ZipEntry("e/../../e.jar"));
@@ -140,19 +134,18 @@
 				throw new IllegalStateException(ex);
 			}
 		});
-		given(this.context.getJarFile()).willReturn(this.jarFile);
+		given(this.context.getArchiveFile()).willReturn(this.jarFile);
 		assertThatIllegalStateException()
 				.isThrownBy(() -> this.command.run(Collections.emptyMap(), Collections.emptyList()))
 				.withMessageContaining("Entry 'e/../../e.jar' would be written");
 	}
 
-	private File createJarFile(String name) throws IOException {
+	private File createJarFile(String name) throws Exception {
 		return createJarFile(name, (out) -> {
 		});
 	}
 
-	private File createJarFile(String name, Consumer<ZipOutputStream> streamHandler) throws IOException {
->>>>>>> ac258a95
+	private File createJarFile(String name, Consumer<ZipOutputStream> streamHandler) throws Exception {
 		File file = new File(this.temp, name);
 		try (ZipOutputStream out = new ZipOutputStream(new FileOutputStream(file))) {
 			out.putNextEntry(new ZipEntry("a/"));
@@ -169,13 +162,10 @@
 			out.closeEntry();
 			out.putNextEntry(new ZipEntry("d/"));
 			out.closeEntry();
-<<<<<<< HEAD
 			out.putNextEntry(new JarEntry("META-INF/MANIFEST.MF"));
 			out.write(getFile("test-manifest.MF").getBytes());
 			out.closeEntry();
-=======
 			streamHandler.accept(out);
->>>>>>> ac258a95
 		}
 		return file;
 	}
