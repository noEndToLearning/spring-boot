--- conflicted
+++ resolved
@@ -573,13 +573,8 @@
 
 		private Resource[] getResources(String locationReference) {
 			try {
-<<<<<<< HEAD
-				if (locationReference.contains("*")) {
+				if (isPatternLocation(locationReference)) {
 					return getResourcesFromPatternLocationReference(locationReference);
-=======
-				if (isPatternLocation(location)) {
-					return getResourcesFromPatternLocation(location);
->>>>>>> 4a630dc7
 				}
 				return new Resource[] { this.resourceLoader.getResource(locationReference) };
 			}
@@ -588,17 +583,12 @@
 			}
 		}
 
-<<<<<<< HEAD
+		private boolean isPatternLocation(String location) {
+			return location.contains("*");
+		}
+
 		private Resource[] getResourcesFromPatternLocationReference(String locationReference) throws IOException {
 			String directoryPath = locationReference.substring(0, locationReference.indexOf("*/"));
-=======
-		private boolean isPatternLocation(String location) {
-			return location.contains("*");
-		}
-
-		private Resource[] getResourcesFromPatternLocation(String location) throws IOException {
-			String directoryPath = location.substring(0, location.indexOf("*/"));
->>>>>>> 4a630dc7
 			Resource resource = this.resourceLoader.getResource(directoryPath);
 			File[] files = resource.getFile().listFiles(File::isDirectory);
 			if (files != null) {
