/*
 * Copyright 2012-2019 the original author or authors.
 *
 * Licensed under the Apache License, Version 2.0 (the "License");
 * you may not use this file except in compliance with the License.
 * You may obtain a copy of the License at
 *
 *      https://www.apache.org/licenses/LICENSE-2.0
 *
 * Unless required by applicable law or agreed to in writing, software
 * distributed under the License is distributed on an "AS IS" BASIS,
 * WITHOUT WARRANTIES OR CONDITIONS OF ANY KIND, either express or implied.
 * See the License for the specific language governing permissions and
 * limitations under the License.
 */

package org.springframework.boot.logging.log4j2;

import java.beans.PropertyChangeEvent;
import java.beans.PropertyChangeListener;
import java.io.File;
import java.util.ArrayList;
import java.util.Collections;
import java.util.EnumSet;
import java.util.List;

import com.fasterxml.jackson.databind.ObjectMapper;
import org.apache.logging.log4j.LogManager;
import org.apache.logging.log4j.Logger;
import org.apache.logging.log4j.core.LoggerContext;
import org.apache.logging.log4j.core.config.Configuration;
import org.hamcrest.Matcher;
import org.hamcrest.Matchers;
import org.junit.After;
import org.junit.Before;
import org.junit.Rule;
import org.junit.Test;

import org.springframework.boot.logging.AbstractLoggingSystemTests;
import org.springframework.boot.logging.LogLevel;
import org.springframework.boot.logging.LoggerConfiguration;
import org.springframework.boot.logging.LoggingSystem;
import org.springframework.boot.logging.LoggingSystemProperties;
import org.springframework.boot.testsupport.assertj.Matched;
import org.springframework.boot.testsupport.rule.OutputCapture;
import org.springframework.util.StringUtils;

import static org.assertj.core.api.Assertions.assertThat;
import static org.assertj.core.api.Assertions.assertThatIllegalStateException;
import static org.assertj.core.api.Assertions.contentOf;
import static org.hamcrest.Matchers.containsString;
import static org.hamcrest.Matchers.not;
import static org.mockito.ArgumentMatchers.any;
import static org.mockito.Mockito.mock;
import static org.mockito.Mockito.times;
import static org.mockito.Mockito.verify;

/**
 * Tests for {@link Log4J2LoggingSystem}.
 *
 * @author Daniel Fullarton
 * @author Phillip Webb
 * @author Andy Wilkinson
 * @author Ben Hale
 */
public class Log4J2LoggingSystemTests extends AbstractLoggingSystemTests {

	@Rule
	public OutputCapture output = new OutputCapture();

	private final TestLog4J2LoggingSystem loggingSystem = new TestLog4J2LoggingSystem();

	private Logger logger;

	@Before
	public void setup() {
		this.loggingSystem.cleanUp();
		this.logger = LogManager.getLogger(getClass());
	}

	@Override
	@After
	public void clear() {
		super.clear();
		this.loggingSystem.cleanUp();
	}

	@Test
	public void noFile() {
		this.loggingSystem.beforeInitialize();
		this.logger.info("Hidden");
		this.loggingSystem.initialize(null, null, null);
		this.logger.info("Hello world");
		String output = this.output.toString().trim();
		Configuration configuration = this.loggingSystem.getConfiguration();
		assertThat(output).contains("Hello world").doesNotContain("Hidden");
		assertThat(new File(tmpDir() + "/spring.log").exists()).isFalse();
		assertThat(configuration.getConfigurationSource().getFile()).isNotNull();
	}

	@Test
	public void withFile() {
		this.loggingSystem.beforeInitialize();
		this.logger.info("Hidden");
		this.loggingSystem.initialize(null, null, getLogFile(null, tmpDir()));
		this.logger.info("Hello world");
		String output = this.output.toString().trim();
		Configuration configuration = this.loggingSystem.getConfiguration();
		assertThat(output).contains("Hello world").doesNotContain("Hidden");
		assertThat(new File(tmpDir() + "/spring.log").exists()).isTrue();
		assertThat(configuration.getConfigurationSource().getFile()).isNotNull();
	}

	@Test
	public void testNonDefaultConfigLocation() {
		this.loggingSystem.beforeInitialize();
		this.loggingSystem.initialize(null, "classpath:log4j2-nondefault.xml", getLogFile(tmpDir() + "/tmp.log", null));
		this.logger.info("Hello world");
		String output = this.output.toString().trim();
		Configuration configuration = this.loggingSystem.getConfiguration();
		assertThat(output).contains("Hello world").contains(tmpDir() + "/tmp.log");
		assertThat(new File(tmpDir() + "/tmp.log").exists()).isFalse();
		assertThat(configuration.getConfigurationSource().getFile().getAbsolutePath())
				.contains("log4j2-nondefault.xml");
		assertThat(configuration.getWatchManager().getIntervalSeconds()).isEqualTo(30);
	}

	@Test
	public void testNonexistentConfigLocation() {
		this.loggingSystem.beforeInitialize();
		assertThatIllegalStateException()
				.isThrownBy(() -> this.loggingSystem.initialize(null, "classpath:log4j2-nonexistent.xml", null));
	}

	@Test
	public void getSupportedLevels() {
		assertThat(this.loggingSystem.getSupportedLogLevels()).isEqualTo(EnumSet.allOf(LogLevel.class));
	}

	@Test
	public void setLevel() {
		this.loggingSystem.beforeInitialize();
		this.loggingSystem.initialize(null, null, null);
		this.logger.debug("Hello");
		this.loggingSystem.setLogLevel("org.springframework.boot", LogLevel.DEBUG);
		this.logger.debug("Hello");
		assertThat(StringUtils.countOccurrencesOf(this.output.toString(), "Hello")).isEqualTo(1);
	}

	@Test
	public void setLevelToNull() {
		this.loggingSystem.beforeInitialize();
		this.loggingSystem.initialize(null, null, null);
		this.logger.debug("Hello");
		this.loggingSystem.setLogLevel("org.springframework.boot", LogLevel.DEBUG);
		this.logger.debug("Hello");
		this.loggingSystem.setLogLevel("org.springframework.boot", null);
		this.logger.debug("Hello");
		assertThat(StringUtils.countOccurrencesOf(this.output.toString(), "Hello")).isEqualTo(1);
	}

	@Test
	public void getLoggingConfigurations() {
		this.loggingSystem.beforeInitialize();
		this.loggingSystem.initialize(null, null, null);
		this.loggingSystem.setLogLevel(getClass().getName(), LogLevel.DEBUG);
		List<LoggerConfiguration> configurations = this.loggingSystem.getLoggerConfigurations();
		assertThat(configurations).isNotEmpty();
		assertThat(configurations.get(0).getName()).isEqualTo(LoggingSystem.ROOT_LOGGER_NAME);
	}

	@Test
	public void getLoggingConfiguration() {
		this.loggingSystem.beforeInitialize();
		this.loggingSystem.initialize(null, null, null);
		this.loggingSystem.setLogLevel(getClass().getName(), LogLevel.DEBUG);
		LoggerConfiguration configuration = this.loggingSystem.getLoggerConfiguration(getClass().getName());
		assertThat(configuration)
				.isEqualTo(new LoggerConfiguration(getClass().getName(), LogLevel.DEBUG, LogLevel.DEBUG));
	}

	@Test
	public void setLevelOfUnconfiguredLoggerDoesNotAffectRootConfiguration() {
		this.loggingSystem.beforeInitialize();
		this.loggingSystem.initialize(null, null, null);
		LogManager.getRootLogger().debug("Hello");
		this.loggingSystem.setLogLevel("foo.bar.baz", LogLevel.DEBUG);
		LogManager.getRootLogger().debug("Hello");
		assertThat(this.output.toString()).doesNotContain("Hello");
	}

	@Test
	public void loggingThatUsesJulIsCaptured() {
		this.loggingSystem.beforeInitialize();
		this.loggingSystem.initialize(null, null, null);
		java.util.logging.Logger julLogger = java.util.logging.Logger.getLogger(getClass().getName());
		julLogger.severe("Hello world");
		String output = this.output.toString().trim();
		assertThat(output).contains("Hello world");
	}

	@Test
	public void configLocationsWithNoExtraDependencies() {
		assertThat(this.loggingSystem.getStandardConfigLocations()).contains("log4j2.properties", "log4j2.xml");
	}

	@Test
	public void configLocationsWithJacksonDatabind() {
		this.loggingSystem.availableClasses(ObjectMapper.class.getName());
		assertThat(this.loggingSystem.getStandardConfigLocations()).contains("log4j2.json", "log4j2.jsn", "log4j2.xml");
	}

	@Test
	public void configLocationsWithJacksonDataformatYaml() {
		this.loggingSystem.availableClasses("com.fasterxml.jackson.dataformat.yaml.YAMLParser");
		assertThat(this.loggingSystem.getStandardConfigLocations()).contains("log4j2.yaml", "log4j2.yml", "log4j2.xml");
	}

	@Test
	public void configLocationsWithJacksonDatabindAndDataformatYaml() {
		this.loggingSystem.availableClasses("com.fasterxml.jackson.dataformat.yaml.YAMLParser",
				ObjectMapper.class.getName());
		assertThat(this.loggingSystem.getStandardConfigLocations()).contains("log4j2.yaml", "log4j2.yml", "log4j2.json",
				"log4j2.jsn", "log4j2.xml");
	}

	@Test
	public void springConfigLocations() {
		String[] locations = getSpringConfigLocations(this.loggingSystem);
<<<<<<< HEAD
		assertThat(locations).containsExactly("log4j2-spring.properties",
				"log4j2-spring.xml");
=======
		assertThat(locations).isEqualTo(new String[] { "log4j2-spring.properties", "log4j2-spring.xml" });
>>>>>>> 24925c3d
	}

	@Test
	public void exceptionsIncludeClassPackaging() {
		this.loggingSystem.beforeInitialize();
		this.loggingSystem.initialize(null, null, getLogFile(null, tmpDir()));
		Matcher<String> expectedOutput = containsString("[junit-");
		this.output.expect(expectedOutput);
		this.logger.warn("Expected exception", new RuntimeException("Expected"));
<<<<<<< HEAD
		String fileContents = contentOf(new File(tmpDir() + "/spring.log"));
=======
		String fileContents = FileCopyUtils.copyToString(new FileReader(new File(tmpDir() + "/spring.log")));
>>>>>>> 24925c3d
		assertThat(fileContents).is(Matched.by(expectedOutput));
	}

	@Test
	public void beforeInitializeFilterDisablesErrorLogging() {
		this.loggingSystem.beforeInitialize();
		assertThat(this.logger.isErrorEnabled()).isFalse();
		this.loggingSystem.initialize(null, null, getLogFile(null, tmpDir()));
	}

	@Test
	public void customExceptionConversionWord() {
		System.setProperty(LoggingSystemProperties.EXCEPTION_CONVERSION_WORD, "%ex");
		try {
			this.loggingSystem.beforeInitialize();
			this.logger.info("Hidden");
			this.loggingSystem.initialize(null, null, getLogFile(null, tmpDir()));
			Matcher<String> expectedOutput = Matchers.allOf(containsString("java.lang.RuntimeException: Expected"),
					not(containsString("Wrapped by:")));
			this.output.expect(expectedOutput);
<<<<<<< HEAD
			this.logger.warn("Expected exception",
					new RuntimeException("Expected", new RuntimeException("Cause")));
			String fileContents = contentOf(new File(tmpDir() + "/spring.log"));
=======
			this.logger.warn("Expected exception", new RuntimeException("Expected", new RuntimeException("Cause")));
			String fileContents = FileCopyUtils.copyToString(new FileReader(new File(tmpDir() + "/spring.log")));
>>>>>>> 24925c3d
			assertThat(fileContents).is(Matched.by(expectedOutput));
		}
		finally {
			System.clearProperty(LoggingSystemProperties.EXCEPTION_CONVERSION_WORD);
		}
	}

	@Test
	public void initializationIsOnlyPerformedOnceUntilCleanedUp() {
		LoggerContext loggerContext = (LoggerContext) LogManager.getContext(false);
		PropertyChangeListener listener = mock(PropertyChangeListener.class);
		loggerContext.addPropertyChangeListener(listener);
		this.loggingSystem.beforeInitialize();
		this.loggingSystem.initialize(null, null, null);
		this.loggingSystem.beforeInitialize();
		this.loggingSystem.initialize(null, null, null);
		this.loggingSystem.beforeInitialize();
		this.loggingSystem.initialize(null, null, null);
		verify(listener, times(2)).propertyChange(any(PropertyChangeEvent.class));
		this.loggingSystem.cleanUp();
		this.loggingSystem.beforeInitialize();
		this.loggingSystem.initialize(null, null, null);
		verify(listener, times(4)).propertyChange(any(PropertyChangeEvent.class));
	}

	private static class TestLog4J2LoggingSystem extends Log4J2LoggingSystem {

		private List<String> availableClasses = new ArrayList<>();

		TestLog4J2LoggingSystem() {
			super(TestLog4J2LoggingSystem.class.getClassLoader());
		}

		public Configuration getConfiguration() {
			return ((org.apache.logging.log4j.core.LoggerContext) LogManager.getContext(false)).getConfiguration();
		}

		@Override
		protected boolean isClassAvailable(String className) {
			return this.availableClasses.contains(className);
		}

		private void availableClasses(String... classNames) {
			Collections.addAll(this.availableClasses, classNames);
		}

	}

}<|MERGE_RESOLUTION|>--- conflicted
+++ resolved
@@ -227,12 +227,7 @@
 	@Test
 	public void springConfigLocations() {
 		String[] locations = getSpringConfigLocations(this.loggingSystem);
-<<<<<<< HEAD
-		assertThat(locations).containsExactly("log4j2-spring.properties",
-				"log4j2-spring.xml");
-=======
-		assertThat(locations).isEqualTo(new String[] { "log4j2-spring.properties", "log4j2-spring.xml" });
->>>>>>> 24925c3d
+		assertThat(locations).containsExactly("log4j2-spring.properties", "log4j2-spring.xml");
 	}
 
 	@Test
@@ -242,11 +237,7 @@
 		Matcher<String> expectedOutput = containsString("[junit-");
 		this.output.expect(expectedOutput);
 		this.logger.warn("Expected exception", new RuntimeException("Expected"));
-<<<<<<< HEAD
 		String fileContents = contentOf(new File(tmpDir() + "/spring.log"));
-=======
-		String fileContents = FileCopyUtils.copyToString(new FileReader(new File(tmpDir() + "/spring.log")));
->>>>>>> 24925c3d
 		assertThat(fileContents).is(Matched.by(expectedOutput));
 	}
 
@@ -267,14 +258,8 @@
 			Matcher<String> expectedOutput = Matchers.allOf(containsString("java.lang.RuntimeException: Expected"),
 					not(containsString("Wrapped by:")));
 			this.output.expect(expectedOutput);
-<<<<<<< HEAD
-			this.logger.warn("Expected exception",
-					new RuntimeException("Expected", new RuntimeException("Cause")));
+			this.logger.warn("Expected exception", new RuntimeException("Expected", new RuntimeException("Cause")));
 			String fileContents = contentOf(new File(tmpDir() + "/spring.log"));
-=======
-			this.logger.warn("Expected exception", new RuntimeException("Expected", new RuntimeException("Cause")));
-			String fileContents = FileCopyUtils.copyToString(new FileReader(new File(tmpDir() + "/spring.log")));
->>>>>>> 24925c3d
 			assertThat(fileContents).is(Matched.by(expectedOutput));
 		}
 		finally {
