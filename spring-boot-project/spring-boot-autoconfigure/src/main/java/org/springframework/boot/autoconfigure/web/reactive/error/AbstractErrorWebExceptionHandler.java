--- conflicted
+++ resolved
@@ -269,17 +269,12 @@
 
 	private boolean isDisconnectedClientError(Throwable ex) {
 		String message = NestedExceptionUtils.getMostSpecificCause(ex).getMessage();
-<<<<<<< HEAD
-		if (message != null && message.toLowerCase().contains("broken pipe")) {
-			return true;
-=======
 		if (message != null) {
 			String text = message.toLowerCase();
 			if (text.contains("broken pipe")
 					|| text.contains("connection reset by peer")) {
 				return true;
 			}
->>>>>>> 0b828db6
 		}
 		return DISCONNECTED_CLIENT_EXCEPTIONS.contains(ex.getClass().getSimpleName());
 	}
