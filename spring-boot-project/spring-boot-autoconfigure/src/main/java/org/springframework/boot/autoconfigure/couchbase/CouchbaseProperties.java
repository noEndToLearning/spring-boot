/*
 * Copyright 2012-2018 the original author or authors.
 *
 * Licensed under the Apache License, Version 2.0 (the "License");
 * you may not use this file except in compliance with the License.
 * You may obtain a copy of the License at
 *
 *      https://www.apache.org/licenses/LICENSE-2.0
 *
 * Unless required by applicable law or agreed to in writing, software
 * distributed under the License is distributed on an "AS IS" BASIS,
 * WITHOUT WARRANTIES OR CONDITIONS OF ANY KIND, either express or implied.
 * See the License for the specific language governing permissions and
 * limitations under the License.
 */

package org.springframework.boot.autoconfigure.couchbase;

import java.time.Duration;
import java.util.List;

import org.springframework.boot.context.properties.ConfigurationProperties;
import org.springframework.util.StringUtils;

/**
 * Configuration properties for Couchbase.
 *
 * @author Eddú Meléndez
 * @author Stephane Nicoll
 * @author Yulin Qin
 * @since 1.4.0
 */
@ConfigurationProperties(prefix = "spring.couchbase")
public class CouchbaseProperties {

	/**
	 * Couchbase nodes (host or IP address) to bootstrap from.
	 */
	private List<String> bootstrapHosts;

	private final Bucket bucket = new Bucket();

	private final Env env = new Env();

	public List<String> getBootstrapHosts() {
		return this.bootstrapHosts;
	}

	public void setBootstrapHosts(List<String> bootstrapHosts) {
		this.bootstrapHosts = bootstrapHosts;
	}

	public Bucket getBucket() {
		return this.bucket;
	}

	public Env getEnv() {
		return this.env;
	}

	public static class Bucket {

		/**
		 * Name of the bucket to connect to.
		 */
		private String name = "default";

		/**
		 * Password of the bucket.
		 */
		private String password = "";

		public String getName() {
			return this.name;
		}

		public void setName(String name) {
			this.name = name;
		}

		public String getPassword() {
			return this.password;
		}

		public void setPassword(String password) {
			this.password = password;
		}

	}

	public static class Env {

		private final Endpoints endpoints = new Endpoints();

		private final Ssl ssl = new Ssl();

		private final Timeouts timeouts = new Timeouts();

		public Endpoints getEndpoints() {
			return this.endpoints;
		}

		public Ssl getSsl() {
			return this.ssl;
		}

		public Timeouts getTimeouts() {
			return this.timeouts;
		}

	}

	public static class Endpoints {

		/**
		 * Number of sockets per node against the key/value service.
		 */
		private int keyValue = 1;

		/**
		 * Query (N1QL) service configuration.
		 */
		private final CouchbaseService queryservice = new CouchbaseService();

		/**
		 * View service configuration.
		 */
		private final CouchbaseService viewservice = new CouchbaseService();

		public int getKeyValue() {
			return this.keyValue;
		}

		public void setKeyValue(int keyValue) {
			this.keyValue = keyValue;
		}

<<<<<<< HEAD
=======
		@Deprecated
		@DeprecatedConfigurationProperty(replacement = "spring.couchbase.env.endpoints.queryservice.max-endpoints")
		public Integer getQuery() {
			return this.query;
		}

		@Deprecated
		public void setQuery(Integer query) {
			this.query = query;
		}

>>>>>>> c6c139d9
		public CouchbaseService getQueryservice() {
			return this.queryservice;
		}

<<<<<<< HEAD
=======
		@Deprecated
		@DeprecatedConfigurationProperty(replacement = "spring.couchbase.env.endpoints.viewservice.max-endpoints")
		public Integer getView() {
			return this.view;
		}

		@Deprecated
		public void setView(Integer view) {
			this.view = view;
		}

>>>>>>> c6c139d9
		public CouchbaseService getViewservice() {
			return this.viewservice;
		}

		public static class CouchbaseService {

			/**
			 * Minimum number of sockets per node.
			 */
			private int minEndpoints = 1;

			/**
			 * Maximum number of sockets per node.
			 */
			private int maxEndpoints = 1;

			public int getMinEndpoints() {
				return this.minEndpoints;
			}

			public void setMinEndpoints(int minEndpoints) {
				this.minEndpoints = minEndpoints;
			}

			public int getMaxEndpoints() {
				return this.maxEndpoints;
			}

			public void setMaxEndpoints(int maxEndpoints) {
				this.maxEndpoints = maxEndpoints;
			}

		}

	}

	public static class Ssl {

		/**
		 * Whether to enable SSL support. Enabled automatically if a "keyStore" is
		 * provided unless specified otherwise.
		 */
		private Boolean enabled;

		/**
		 * Path to the JVM key store that holds the certificates.
		 */
		private String keyStore;

		/**
		 * Password used to access the key store.
		 */
		private String keyStorePassword;

		public Boolean getEnabled() {
			return (this.enabled != null) ? this.enabled : StringUtils.hasText(this.keyStore);
		}

		public void setEnabled(Boolean enabled) {
			this.enabled = enabled;
		}

		public String getKeyStore() {
			return this.keyStore;
		}

		public void setKeyStore(String keyStore) {
			this.keyStore = keyStore;
		}

		public String getKeyStorePassword() {
			return this.keyStorePassword;
		}

		public void setKeyStorePassword(String keyStorePassword) {
			this.keyStorePassword = keyStorePassword;
		}

	}

	public static class Timeouts {

		/**
		 * Bucket connections timeouts.
		 */
		private Duration connect = Duration.ofMillis(5000);

		/**
		 * Blocking operations performed on a specific key timeout.
		 */
		private Duration keyValue = Duration.ofMillis(2500);

		/**
		 * N1QL query operations timeout.
		 */
		private Duration query = Duration.ofMillis(7500);

		/**
		 * Socket connect connections timeout.
		 */
		private Duration socketConnect = Duration.ofMillis(1000);

		/**
		 * Regular and geospatial view operations timeout.
		 */
		private Duration view = Duration.ofMillis(7500);

		public Duration getConnect() {
			return this.connect;
		}

		public void setConnect(Duration connect) {
			this.connect = connect;
		}

		public Duration getKeyValue() {
			return this.keyValue;
		}

		public void setKeyValue(Duration keyValue) {
			this.keyValue = keyValue;
		}

		public Duration getQuery() {
			return this.query;
		}

		public void setQuery(Duration query) {
			this.query = query;
		}

		public Duration getSocketConnect() {
			return this.socketConnect;
		}

		public void setSocketConnect(Duration socketConnect) {
			this.socketConnect = socketConnect;
		}

		public Duration getView() {
			return this.view;
		}

		public void setView(Duration view) {
			this.view = view;
		}

	}

}<|MERGE_RESOLUTION|>--- conflicted
+++ resolved
@@ -1,5 +1,5 @@
 /*
- * Copyright 2012-2018 the original author or authors.
+ * Copyright 2012-2019 the original author or authors.
  *
  * Licensed under the Apache License, Version 2.0 (the "License");
  * you may not use this file except in compliance with the License.
@@ -135,38 +135,10 @@
 			this.keyValue = keyValue;
 		}
 
-<<<<<<< HEAD
-=======
-		@Deprecated
-		@DeprecatedConfigurationProperty(replacement = "spring.couchbase.env.endpoints.queryservice.max-endpoints")
-		public Integer getQuery() {
-			return this.query;
-		}
-
-		@Deprecated
-		public void setQuery(Integer query) {
-			this.query = query;
-		}
-
->>>>>>> c6c139d9
 		public CouchbaseService getQueryservice() {
 			return this.queryservice;
 		}
 
-<<<<<<< HEAD
-=======
-		@Deprecated
-		@DeprecatedConfigurationProperty(replacement = "spring.couchbase.env.endpoints.viewservice.max-endpoints")
-		public Integer getView() {
-			return this.view;
-		}
-
-		@Deprecated
-		public void setView(Integer view) {
-			this.view = view;
-		}
-
->>>>>>> c6c139d9
 		public CouchbaseService getViewservice() {
 			return this.viewservice;
 		}
