plugins {
	id "org.springframework.boot.bom"
	id "org.springframework.boot.conventions"
	id "org.springframework.boot.deployed"
}

description = "Spring Boot Dependencies"

bom {
	effectiveBomArtifact()
	upgrade {
		policy = "same-major-version"
		gitHub {
			issueLabels = ["type: dependency-upgrade"]
		}
	}
	library("ActiveMQ", "5.16.0") {
		group("org.apache.activemq") {
			modules = [
				"activemq-amqp",
				"activemq-blueprint",
				"activemq-broker",
				"activemq-camel",
				"activemq-client",
				"activemq-console" {
					exclude group: "commons-logging", module: "commons-logging"
				},
				"activemq-http",
				"activemq-jaas",
				"activemq-jdbc-store",
				"activemq-jms-pool",
				"activemq-kahadb-store",
				"activemq-karaf",
				"activemq-leveldb-store" {
					exclude group: "commons-logging", module: "commons-logging"
				},
				"activemq-log4j-appender",
				"activemq-mqtt",
				"activemq-openwire-generator",
				"activemq-openwire-legacy",
				"activemq-osgi",
				"activemq-partition",
				"activemq-pool",
				"activemq-ra",
				"activemq-run",
				"activemq-runtime-config",
				"activemq-shiro",
				"activemq-spring" {
					exclude group: "commons-logging", module: "commons-logging"
				},
				"activemq-stomp",
				"activemq-web"
			]
		}
	}
	library("ANTLR2", "2.7.7") {
		group("antlr") {
			modules = [
				"antlr"
			]
		}
	}
	library("AppEngine SDK", "1.9.83") {
		group("com.google.appengine") {
			modules = [
				"appengine-api-1.0-sdk"
			]
		}
	}
	library("Artemis", "2.15.0") {
		group("org.apache.activemq") {
			modules = [
				"artemis-amqp-protocol",
				"artemis-commons" {
					exclude group: "commons-logging", module: "commons-logging"
				},
				"artemis-core-client" {
					exclude group: "org.apache.geronimo.specs", module: "geronimo-json_1.0_spec"
				},
				"artemis-jms-client" {
					exclude group: "org.apache.geronimo.specs", module: "geronimo-json_1.0_spec"
				},
				"artemis-jms-server" {
					exclude group: "org.apache.geronimo.specs", module: "geronimo-json_1.0_spec"
				},
				"artemis-journal",
				"artemis-selector",
				"artemis-server" {
					exclude group: "commons-logging", module: "commons-logging"
					exclude group: "org.apache.geronimo.specs", module: "geronimo-json_1.0_spec"
				},
				"artemis-service-extensions"
			]
		}
	}
	library("AspectJ", "1.9.6") {
		group("org.aspectj") {
			modules = [
				"aspectjrt",
				"aspectjtools",
				"aspectjweaver"
			]
		}
	}
	library("AssertJ", "3.18.1") {
		group("org.assertj") {
			modules = [
				"assertj-core"
			]
		}
	}
	library("Atomikos", "4.0.6") {
		group("com.atomikos") {
			modules = [
				"transactions-jdbc",
				"transactions-jms",
				"transactions-jta"
			]
		}
	}
	library("Awaitility", "4.0.3") {
		group("org.awaitility") {
			modules = [
				"awaitility",
				"awaitility-groovy",
				"awaitility-kotlin",
				"awaitility-scala"
			]
		}
	}
	library("Bitronix", "2.1.4") {
		group("org.codehaus.btm") {
			modules = [
				"btm"
			]
		}
	}
	library("Build Helper Maven Plugin", "3.2.0") {
		group("org.codehaus.mojo") {
			plugins = [
				"build-helper-maven-plugin"
			]
		}
	}
	library("Byte Buddy", "1.10.18") {
		group("net.bytebuddy") {
			modules = [
				"byte-buddy",
				"byte-buddy-agent"
			]
		}
	}
	library("Caffeine", "2.8.8") {
		group("com.github.ben-manes.caffeine") {
			modules = [
				"caffeine",
				"guava",
				"jcache",
				"simulator"
			]
		}
	}
	library("Cassandra Driver", "4.9.0") {
		group("com.datastax.oss") {
			imports = [
				"java-driver-bom"
			]
			modules = [
				"java-driver-core" {
 					exclude group: "org.slf4j", module: "jcl-over-slf4j"
 				}
 			]
		}
	}
	library("Classmate", "1.5.1") {
		group("com.fasterxml") {
			modules = [
				"classmate"
			]
		}
	}
	library("Commons Codec", "1.15") {
		group("commons-codec") {
			modules = [
				"commons-codec"
			]
		}
	}
	library("Commons DBCP2", "2.8.0") {
		group("org.apache.commons") {
			modules = [
				"commons-dbcp2" {
					exclude group: "commons-logging", module: "commons-logging"
				}
			]
		}
	}
	library("Commons Lang3", "3.11") {
		group("org.apache.commons") {
			modules = [
				"commons-lang3"
			]
		}
	}
	library("Commons Pool", "1.6") {
		group("commons-pool") {
			modules = [
				"commons-pool"
			]
		}
	}
	library("Commons Pool2", "2.9.0") {
		group("org.apache.commons") {
			modules = [
				"commons-pool2"
			]
		}
	}
	library("Couchbase Client", "3.0.10") {
		group("com.couchbase.client") {
			modules = [
				"java-client"
			]
		}
	}
	library("DB2 JDBC", "11.5.5.0") {
		group("com.ibm.db2") {
			modules = [
				"jcc"
			]
		}
	}
	library("Dependency Management Plugin", "1.0.10.RELEASE") {
		group("io.spring.gradle") {
			modules = [
				"dependency-management-plugin"
			]
		}
	}
	library("Derby", "10.14.2.0") {
		prohibit("[10.15,)") {
			because "it requires Java 9"
		}
		group("org.apache.derby") {
			modules = [
				"derby",
				"derbyclient"
			]
		}
	}
	library("Dropwizard Metrics", "4.1.16") {
		group("io.dropwizard.metrics") {
			imports = [
				"metrics-bom"
			]
		}
	}
	library("Ehcache", "2.10.6") {
		group("net.sf.ehcache") {
			modules = [
				"ehcache"
			]
		}
	}
	library("Ehcache3", "3.9.0") {
		group("org.ehcache") {
			modules = [
				"ehcache",
				"ehcache-clustered",
				"ehcache-transactions"
			]
		}
	}
	library("Elasticsearch", "7.9.3") {
		group("org.elasticsearch") {
			modules = [
				"elasticsearch"
			]
		}
		group("org.elasticsearch.client") {
			modules = [
				"transport",
				"elasticsearch-rest-client" {
					exclude group: "commons-logging", module: "commons-logging"
				},
				"elasticsearch-rest-client-sniffer" {
					exclude group: "commons-logging", module: "commons-logging"
				},
				"elasticsearch-rest-high-level-client"
			]
		}
		group("org.elasticsearch.distribution.integ-test-zip") {
			modules = [
				"elasticsearch"
			]
		}
		group("org.elasticsearch.plugin") {
			modules = [
				"transport-netty4-client"
			]
		}
	}
	library("Embedded Mongo", "3.0.0") {
		group("de.flapdoodle.embed") {
			modules = [
				"de.flapdoodle.embed.mongo"
			]
		}
	}
	library("Flyway", "7.1.1") {
		group("org.flywaydb") {
			modules = [
				"flyway-core"
			]
			plugins = [
				"flyway-maven-plugin"
			]
		}
	}
	library("FreeMarker", "2.3.30") {
		group("org.freemarker") {
			modules = [
				"freemarker"
			]
		}
	}
	library("Git Commit ID Plugin", "3.0.1") {
		group("pl.project13.maven") {
			plugins = [
				"git-commit-id-plugin"
			]
		}
	}
	library("Glassfish EL", "3.0.3") {
		group("org.glassfish") {
			modules = [
				"jakarta.el"
			]
		}
	}
	library("Glassfish JAXB", "2.3.3") {
		group("org.glassfish.jaxb") {
			modules = [
				"codemodel",
				"codemodel-annotation-compiler",
				"jaxb-jxc",
				"jaxb-runtime",
				"jaxb-xjc",
				"txw2",
				"txwc2",
				"xsom"
			]
		}
	}
	library("Groovy", "2.5.14") {
		group("org.codehaus.groovy") {
			imports = [
				"groovy-bom"
			]
		}
	}
	library("Gson", "2.8.6") {
		group("com.google.code.gson") {
			modules = [
				"gson"
			]
		}
	}
	library("H2", "1.4.200") {
		group("com.h2database") {
			modules = [
				"h2"
			]
		}
	}
	library("Hamcrest", "2.2") {
		group("org.hamcrest") {
			modules = [
				"hamcrest",
				"hamcrest-core",
				"hamcrest-library"
			]
		}
	}
	library("Hazelcast", "4.0.3") {
		group("com.hazelcast") {
			modules = [
				"hazelcast",
				"hazelcast-spring"
			]
		}
	}
	library("Hazelcast Hibernate5", "2.1.1") {
		group("com.hazelcast") {
			modules = [
				"hazelcast-hibernate52",
				"hazelcast-hibernate53"
			]
		}
	}
	library("Hibernate", "5.4.25.Final") {
		group("org.hibernate") {
			modules = [
				"hibernate-c3p0",
				"hibernate-core",
				"hibernate-ehcache",
				"hibernate-entitymanager",
				"hibernate-envers",
				"hibernate-hikaricp",
				"hibernate-java8",
				"hibernate-jcache",
				"hibernate-jpamodelgen",
				"hibernate-proxool",
				"hibernate-spatial",
				"hibernate-testing",
				"hibernate-vibur"
			]
		}
	}
	library("Hibernate Validator", "6.1.6.Final") {
		group("org.hibernate.validator") {
			modules = [
				"hibernate-validator",
				"hibernate-validator-annotation-processor"
			]
		}
	}
	library("HikariCP", "3.4.5") {
		group("com.zaxxer") {
			modules = [
				"HikariCP"
			]
		}
	}
	library("HSQLDB", "2.5.1") {
		group("org.hsqldb") {
			modules = [
				"hsqldb"
			]
		}
	}
	library("HtmlUnit", "2.44.0") {
		group("net.sourceforge.htmlunit") {
			modules = [
				"htmlunit" {
					exclude group: "commons-logging", module: "commons-logging"
				}
			]
		}
	}
	library("HttpAsyncClient", "4.1.4") {
		group("org.apache.httpcomponents") {
			modules = [
				"httpasyncclient" {
					exclude group: "commons-logging", module: "commons-logging"
				}
			]
		}
	}
	library("HttpClient", "4.5.13") {
		group("org.apache.httpcomponents") {
			modules = [
				"fluent-hc",
				"httpclient" {
					exclude group: "commons-logging", module: "commons-logging"
				},
				"httpclient-cache",
				"httpclient-osgi",
				"httpclient-win",
				"httpmime"
			]
		}
	}
	library("HttpCore", "4.4.14") {
		group("org.apache.httpcomponents") {
			modules = [
				"httpcore",
				"httpcore-nio"
			]
		}
	}
	library("Infinispan", "11.0.8.Final") {
		group("org.infinispan") {
			imports = [
				"infinispan-bom"
			]
		}
	}
	library("InfluxDB Java", "2.20") {
		group("org.influxdb") {
			modules = [
				"influxdb-java"
			]
		}
	}
	library("Jackson Bom", "2.12.0") {
		group("com.fasterxml.jackson") {
			imports = [
				"jackson-bom"
			]
		}
	}
	library("Jakarta Activation", "1.2.2") {
		group("com.sun.activation") {
			modules = [
				"jakarta.activation"
			]
		}
		group("jakarta.activation") {
			modules = [
				"jakarta.activation-api"
			]
		}
	}
	library("Jakarta Annotation", "1.3.5") {
		group("jakarta.annotation") {
			modules = [
				"jakarta.annotation-api"
			]
		}
	}
	library("Jakarta JMS", "2.0.3") {
		group("jakarta.jms") {
			modules = [
				"jakarta.jms-api"
			]
		}
	}
	library("Jakarta Json", "1.1.6") {
		group("jakarta.json") {
			modules = [
				"jakarta.json-api"
			]
		}
	}
	library("Jakarta Json Bind", "1.0.2") {
		group("jakarta.json.bind") {
			modules = [
				"jakarta.json.bind-api"
			]
		}
	}
	library("Jakarta Mail", "1.6.5") {
		group("jakarta.mail") {
			modules = [
				"jakarta.mail-api"
			]
		}
	}
	library("Jakarta Persistence", "2.2.3") {
		group("jakarta.persistence") {
			modules = [
				"jakarta.persistence-api"
			]
		}
	}
	library("Jakarta Servlet", "4.0.4") {
		group("jakarta.servlet") {
			modules = [
				"jakarta.servlet-api"
			]
		}
	}
	library("Jakarta Servlet JSP JSTL", "1.2.7") {
		group("jakarta.servlet.jsp.jstl") {
			modules = [
				"jakarta.servlet.jsp.jstl-api"
			]
		}
	}
	library("Jakarta Transaction", "1.3.3") {
		group("jakarta.transaction") {
			modules = [
				"jakarta.transaction-api"
			]
		}
	}
	library("Jakarta Validation", "2.0.2") {
		group("jakarta.validation") {
			modules = [
				"jakarta.validation-api"
			]
		}
	}
	library("Jakarta WebSocket", "1.1.2") {
		group("jakarta.websocket") {
			modules = [
				"jakarta.websocket-api"
			]
		}
	}
	library("Jakarta WS RS", "2.1.6") {
		group("jakarta.ws.rs") {
			modules = [
				"jakarta.ws.rs-api"
			]
		}
	}
	library("Jakarta XML Bind", "2.3.3") {
		group("jakarta.xml.bind") {
			modules = [
				"jakarta.xml.bind-api"
			]
		}
	}
	library("Jakarta XML SOAP", "1.4.2") {
		group("jakarta.xml.soap") {
			modules = [
					"jakarta.xml.soap-api"
			]
		}
	}
	library("Jakarta XML WS", "2.3.3") {
		group("jakarta.xml.ws") {
			modules = [
				"jakarta.xml.ws-api"
			]
		}
	}
	library("Janino", "3.1.2") {
		group("org.codehaus.janino") {
			modules = [
				"commons-compiler",
				"commons-compiler-jdk",
				"janino"
			]
		}
	}
	library("Javax Activation", "1.2.0") {
		group("javax.activation") {
			modules = [
				"javax.activation-api"
			]
		}
	}
	library("Javax Annotation", "1.3.2") {
		group("javax.annotation") {
			modules = [
				"javax.annotation-api"
			]
		}
	}
	library("Javax Cache", "1.1.1") {
		group("javax.cache") {
			modules = [
				"cache-api"
			]
		}
	}
	library("Javax JAXB", "2.3.1") {
		group("javax.xml.bind") {
			modules = [
				"jaxb-api"
			]
		}
	}
	library("Javax JAXWS", "2.3.1") {
		group("javax.xml.ws") {
			modules = [
				"jaxws-api"
			]
		}
	}
	library("Javax JMS", "2.0.1") {
		group("javax.jms") {
			modules = [
				"javax.jms-api"
			]
		}
	}
	library("Javax Json", "1.1.4") {
		group("javax.json") {
			modules = [
				"javax.json-api"
			]
		}
	}
	library("Javax JsonB", "1.0") {
		group("javax.json.bind") {
			modules = [
				"javax.json.bind-api"
			]
		}
	}
	library("Javax Mail", "1.6.2") {
		group("javax.mail") {
			modules = [
				"javax.mail-api"
			]
		}
	}
	library("Javax Money", "1.1") {
		group("javax.money") {
			modules = [
				"money-api"
			]
		}
	}
	library("Javax Persistence", "2.2") {
		group("javax.persistence") {
			modules = [
				"javax.persistence-api"
			]
		}
	}
	library("Javax Transaction", "1.3") {
		group("javax.transaction") {
			modules = [
				"javax.transaction-api"
			]
		}
	}
	library("Javax Validation", "2.0.1.Final") {
		group("javax.validation") {
			modules = [
				"validation-api"
			]
		}
	}
	library("Javax WebSocket", "1.1") {
		group("javax.websocket") {
			modules = [
				"javax.websocket-api"
			]
		}
	}
	library("Jaxen", "1.2.0") {
		group("jaxen") {
			modules = [
				"jaxen"
			]
		}
	}
	library("Jaybird", "3.0.9") {
		group("org.firebirdsql.jdbc") {
			modules = [
				"jaybird-jdk17",
				"jaybird-jdk18"
			]
		}
	}
	library("JBoss Logging", "3.4.1.Final") {
		group("org.jboss.logging") {
			modules = [
				"jboss-logging"
			]
		}
	}
	library("JBoss Transaction SPI", "7.6.0.Final") {
		group("org.jboss") {
			modules = [
				"jboss-transaction-spi"
			]
		}
	}
	library("JDOM2", "2.0.6") {
		group("org.jdom") {
			modules = [
				"jdom2"
			]
		}
	}
	library("Jedis", "3.3.0") {
		group("redis.clients") {
			modules = [
				"jedis"
			]
		}
	}
	library("Jersey", "2.32") {
		group("org.glassfish.jersey") {
			imports = [
				"jersey-bom"
			]
		}
	}
	library("Jetty EL", "8.5.54") {
		group("org.mortbay.jasper") {
			modules = [
				"apache-el"
			]
		}
	}
	library("Jetty JSP", "2.2.0.v201112011158") {
		group("org.eclipse.jetty.orbit") {
			modules = [
				"javax.servlet.jsp"
			]
		}
	}
	library("Jetty Reactive HTTPClient", "1.1.4") {
		group("org.eclipse.jetty") {
			modules = [
				"jetty-reactive-httpclient"
			]
		}
	}
	library("Jetty", "9.4.35.v20201120") {
		group("org.eclipse.jetty") {
			imports = [
				"jetty-bom"
			]
		}
	}
	library("JMustache", "1.15") {
		group("com.samskivert") {
			modules = [
				"jmustache"
			]
		}
	}
	library("Johnzon", "1.2.8") {
		group("org.apache.johnzon") {
			modules = [
				"johnzon-core",
				"johnzon-jaxrs",
				"johnzon-jsonb",
				"johnzon-jsonb-extras",
				"johnzon-jsonschema",
				"johnzon-mapper",
				"johnzon-websocket"
			]
			plugins = [
				"johnzon-maven-plugin"
			]
		}
	}
	library("Jolokia", "1.6.2") {
		group("org.jolokia") {
			modules = [
				"jolokia-core"
			]
		}
	}
	library("jOOQ", "3.14.4") {
		group("org.jooq") {
			modules = [
				"jooq",
				"jooq-codegen",
				"jooq-kotlin",
				"jooq-meta"
			]
			plugins = [
				"jooq-codegen-maven"
			]
		}
	}
	library("Json Path", "2.4.0") {
		group("com.jayway.jsonpath") {
			modules = [
				"json-path",
				"json-path-assert"
			]
		}
	}
	library("Json-smart", "2.3") {
		group("net.minidev") {
			modules = [
				"json-smart"
			]
		}
	}
	library("JsonAssert", "1.5.0") {
		group("org.skyscreamer") {
			modules = [
				"jsonassert"
			]
		}
	}
	library("JSTL", "1.2") {
		group("javax.servlet") {
			modules = [
				"jstl"
			]
		}
	}
	library("JTDS", "1.3.1") {
		group("net.sourceforge.jtds") {
			modules = [
				"jtds"
			]
		}
	}
	library("JUnit", "4.13.1") {
		group("junit") {
			modules = [
				"junit"
			]
		}
	}
	library("JUnit Jupiter", "5.7.0") {
		group("org.junit") {
			imports = [
				"junit-bom"
			]
		}
	}
	library("Kafka", "2.6.0") {
		group("org.apache.kafka") {
			modules = [
				"connect-api",
				"connect-basic-auth-extension",
				"connect-file",
				"connect-json",
				"connect-runtime",
				"connect-transforms",
				"kafka-clients",
				"kafka-log4j-appender",
				"kafka-streams",
				"kafka-streams-scala_2.12",
				"kafka-streams-scala_2.13",
				"kafka-streams-test-utils",
				"kafka-tools",
				"kafka_2.12",
				"kafka_2.13"
			]
		}
	}
	library("Kotlin", "${kotlinVersion}") {
		group("org.jetbrains.kotlin") {
			imports = [
				"kotlin-bom"
			]
			plugins = [
				"kotlin-maven-plugin"
			]
		}
	}
	library("Kotlin Coroutines", "1.4.2") {
		group("org.jetbrains.kotlinx") {
			imports = [
				"kotlinx-coroutines-bom"
			]
		}
	}
	library("Lettuce", "6.0.1.RELEASE") {
		group("io.lettuce") {
			modules = [
				"lettuce-core"
			]
		}
	}
	library("Liquibase", "3.10.3") {
		group("org.liquibase") {
			modules = [
				"liquibase-core" {
					exclude group: "ch.qos.logback", module: "logback-classic"
				}
			]
			plugins = [
				"liquibase-maven-plugin"
			]
		}
	}
	library("Log4j2", "2.13.3") {
		group("org.apache.logging.log4j") {
			modules = [
				"log4j-to-slf4j"
			]
			imports = [
				"log4j-bom"
			]
		}
	}
	library("Logback", "1.2.3") {
		group("ch.qos.logback") {
			modules = [
				"logback-access",
				"logback-classic",
				"logback-core"
			]
		}
	}
	library("Lombok", "1.18.16") {
		group("org.projectlombok") {
			modules = [
				"lombok"
			]
		}
	}
	library("MariaDB", "2.7.1") {
		group("org.mariadb.jdbc") {
			modules = [
				"mariadb-java-client"
			]
		}
	}
	library("Maven AntRun Plugin", "1.8") {
		group("org.apache.maven.plugins") {
			plugins = [
				"maven-antrun-plugin"
			]
		}
	}
	library("Maven Assembly Plugin", "3.3.0") {
		group("org.apache.maven.plugins") {
			plugins = [
				"maven-assembly-plugin"
			]
		}
	}
	library("Maven Clean Plugin", "3.1.0") {
		group("org.apache.maven.plugins") {
			plugins = [
				"maven-clean-plugin"
			]
		}
	}
	library("Maven Compiler Plugin", "3.8.1") {
		group("org.apache.maven.plugins") {
			plugins = [
				"maven-compiler-plugin"
			]
		}
	}
	library("Maven Dependency Plugin", "3.1.2") {
		group("org.apache.maven.plugins") {
			plugins = [
				"maven-dependency-plugin"
			]
		}
	}
	library("Maven Deploy Plugin", "2.8.2") {
		group("org.apache.maven.plugins") {
			plugins = [
				"maven-deploy-plugin"
			]
		}
	}
	library("Maven Enforcer Plugin", "3.0.0-M3") {
		group("org.apache.maven.plugins") {
			plugins = [
				"maven-enforcer-plugin"
			]
		}
	}
	library("Maven Failsafe Plugin", "2.22.2") {
		group("org.apache.maven.plugins") {
			plugins = [
				"maven-failsafe-plugin"
			]
		}
	}
	library("Maven Help Plugin", "3.2.0") {
		group("org.apache.maven.plugins") {
			plugins = [
				"maven-help-plugin"
			]
		}
	}
	library("Maven Install Plugin", "2.5.2") {
		group("org.apache.maven.plugins") {
			plugins = [
				"maven-install-plugin"
			]
		}
	}
	library("Maven Invoker Plugin", "3.2.1") {
		group("org.apache.maven.plugins") {
			plugins = [
				"maven-invoker-plugin"
			]
		}
	}
	library("Maven Jar Plugin", "3.2.0") {
		group("org.apache.maven.plugins") {
			plugins = [
				"maven-jar-plugin"
			]
		}
	}
	library("Maven Javadoc Plugin", "3.2.0") {
		group("org.apache.maven.plugins") {
			plugins = [
				"maven-javadoc-plugin"
			]
		}
	}
	library("Maven Resources Plugin", "3.2.0") {
		group("org.apache.maven.plugins") {
			plugins = [
				"maven-resources-plugin"
			]
		}
	}
	library("Maven Shade Plugin", "3.2.4") {
		group("org.apache.maven.plugins") {
			plugins = [
				"maven-shade-plugin"
			]
		}
	}
	library("Maven Source Plugin", "3.2.1") {
		group("org.apache.maven.plugins") {
			plugins = [
				"maven-source-plugin"
			]
		}
	}
	library("Maven Surefire Plugin", "2.22.2") {
		group("org.apache.maven.plugins") {
			plugins = [
				"maven-surefire-plugin"
			]
		}
	}
	library("Maven War Plugin", "3.3.1") {
		group("org.apache.maven.plugins") {
			plugins = [
				"maven-war-plugin"
			]
		}
	}
	library("Micrometer", "1.6.2") {
		group("io.micrometer") {
			modules = [
				"micrometer-registry-stackdriver" {
					exclude group: "javax.annotation", module: "javax.annotation-api"
				}
			]
			imports = [
				"micrometer-bom"
			]
		}
	}
	library("MIMEPull", "1.9.13") {
		group("org.jvnet.mimepull") {
			modules = [
				"mimepull"
			]
		}
	}
	library("Mockito", "3.6.28") {
		group("org.mockito") {
			modules = [
				"mockito-core",
				"mockito-inline",
				"mockito-junit-jupiter"
			]
		}
	}
	library("MongoDB", "4.1.1") {
		group("org.mongodb") {
			modules = [
				"bson",
				"mongodb-driver-core",
				"mongodb-driver-legacy",
				"mongodb-driver-reactivestreams",
				"mongodb-driver-sync"
			]
		}
	}
	library("MSSQL JDBC", "8.4.1.jre8") {
		group("com.microsoft.sqlserver") {
			modules = [
				"mssql-jdbc"
			]
		}
	}
	library("MySQL", "8.0.22") {
		group("mysql") {
			modules = [
				"mysql-connector-java" {
					exclude group: "com.google.protobuf", module: "protobuf-java"
				}
			]
		}
	}
	library("NekoHTML", "1.9.22") {
		group("net.sourceforge.nekohtml") {
			modules = [
				"nekohtml"
			]
		}
	}
	library("Neo4j Java Driver", "4.1.1") {
		group("org.neo4j.driver") {
			modules = [
				"neo4j-java-driver"
			]
		}
	}
	library("Netty", "4.1.55.Final") {
		group("io.netty") {
			imports = [
				"netty-bom"
			]
		}
	}
	library("Netty tcNative", "2.0.35.Final") {
		group("io.netty") {
			modules = [
				"netty-tcnative",
				"netty-tcnative-boringssl-static"
			]
		}
	}
	library("OAuth2 OIDC SDK", "8.23.1") {
		group("com.nimbusds") {
			modules = [
				"oauth2-oidc-sdk"
			]
		}
	}
	library("Nimbus JOSE JWT", "9.1.3") {
		group("com.nimbusds") {
			modules = [
				"nimbus-jose-jwt"
			]
		}
	}
	library("OJDBC", "19.3.0.0") {
		group("com.oracle.ojdbc") {
			modules = [
				"dms",
				"ojdbc10",
				"ojdbc10_g",
				"ojdbc10dms",
				"ojdbc10dms_g",
				"ojdbc8",
				"ojdbc8_g",
				"ojdbc8dms",
				"ojdbc8dms_g",
				"ons",
				"oraclepki",
				"orai18n",
				"osdt_cert",
				"osdt_core",
				"simplefan",
				"ucp",
				"xdb",
				"xmlparserv2"
			]
		}
	}
	library("OkHttp3", "3.14.9") {
		group("com.squareup.okhttp3") {
			modules = [
				"logging-interceptor",
				"mockwebserver",
				"okcurl",
				"okhttp",
				"okhttp-dnsoverhttps",
				"okhttp-sse",
				"okhttp-testing-support",
				"okhttp-tls",
				"okhttp-urlconnection"
			]
		}
	}
	library("Oracle Database", "19.8.0.0") {
		group("com.oracle.database.jdbc") {
			imports = [
				"ojdbc-bom"
			]
		}
	}
	library("Pooled JMS", "1.2.1") {
		group("org.messaginghub") {
			modules = [
				"pooled-jms"
			]
		}
	}
	library("Postgresql", "42.2.18") {
		group("org.postgresql") {
			modules = [
				"postgresql"
			]
		}
	}
	library("Prometheus PushGateway", "0.9.0") {
		group("io.prometheus") {
			modules = [
				"simpleclient_pushgateway"
			]
		}
	}
	library("Quartz", "2.3.2") {
		group("org.quartz-scheduler") {
			modules = [
				"quartz" {
					exclude group: "com.mchange", module: "c3p0"
					exclude group: "com.zaxxer", module: "*"
				},
				"quartz-jobs"
			]
		}
	}
	library("QueryDSL", "4.4.0") {
		group("com.querydsl") {
			modules = [
				"querydsl-apt",
				"querydsl-collections",
				"querydsl-core",
				"querydsl-jpa",
				"querydsl-mongodb" {
					exclude group: "org.mongodb", module: "mongo-java-driver"
				}
			]
		}
	}
	library("R2DBC Bom", "Arabba-SR8") {
		group("io.r2dbc") {
			imports = [
					"r2dbc-bom"
			]
		}
	}
	library("Rabbit AMQP Client", "5.10.0") {
		group("com.rabbitmq") {
			modules = [
				"amqp-client"
			]
		}
	}
	library("Reactive Streams", "1.0.3") {
		group("org.reactivestreams") {
			modules = [
				"reactive-streams"
			]
		}
	}
<<<<<<< HEAD
	library("Reactor Bom", "2020.0.2") {
=======
	library("Reactor Bom", "2020.0.3") {
>>>>>>> 31de3656
		group("io.projectreactor") {
			imports = [
				"reactor-bom"
			]
		}
	}
	library("REST Assured", "4.2.1") {
		group("io.rest-assured") {
			modules = [
				"json-path",
				"json-schema-validator",
				"rest-assured",
				"scala-support",
				"spring-mock-mvc",
				"spring-web-test-client",
				"xml-path"
			]
		}
	}
	library("RSocket", "1.1.0") {
		group("io.rsocket") {
			imports = [
				"rsocket-bom"
			]
		}
	}
	library("RxJava", "1.3.8") {
		group("io.reactivex") {
			modules = [
				"rxjava"
			]
		}
	}
	library("RxJava Adapter", "1.2.1") {
		group("io.reactivex") {
			modules = [
				"rxjava-reactive-streams"
			]
		}
	}
	library("RxJava2", "2.2.20") {
		group("io.reactivex.rxjava2") {
			modules = [
				"rxjava"
			]
		}
	}
	library("Spring Boot", "${version}") {
		group("org.springframework.boot") {
			modules = [
				"spring-boot",
				"spring-boot-test",
				"spring-boot-test-autoconfigure",
				"spring-boot-actuator",
				"spring-boot-actuator-autoconfigure",
				"spring-boot-autoconfigure",
				"spring-boot-autoconfigure-processor",
				"spring-boot-buildpack-platform",
				"spring-boot-configuration-metadata",
				"spring-boot-configuration-processor",
				"spring-boot-devtools",
				"spring-boot-jarmode-layertools",
				"spring-boot-loader",
				"spring-boot-loader-tools",
				"spring-boot-properties-migrator",
				"spring-boot-starter",
				"spring-boot-starter-activemq",
				"spring-boot-starter-actuator",
				"spring-boot-starter-amqp",
				"spring-boot-starter-aop",
				"spring-boot-starter-artemis",
				"spring-boot-starter-batch",
				"spring-boot-starter-cache",
				"spring-boot-starter-data-cassandra",
				"spring-boot-starter-data-cassandra-reactive",
				"spring-boot-starter-data-couchbase",
				"spring-boot-starter-data-couchbase-reactive",
				"spring-boot-starter-data-elasticsearch",
				"spring-boot-starter-data-jdbc",
				"spring-boot-starter-data-jpa",
				"spring-boot-starter-data-ldap",
				"spring-boot-starter-data-mongodb",
				"spring-boot-starter-data-mongodb-reactive",
				"spring-boot-starter-data-r2dbc",
				"spring-boot-starter-data-redis",
				"spring-boot-starter-data-redis-reactive",
				"spring-boot-starter-data-neo4j",
				"spring-boot-starter-data-rest",
				"spring-boot-starter-data-solr",
				"spring-boot-starter-freemarker",
				"spring-boot-starter-groovy-templates",
				"spring-boot-starter-hateoas",
				"spring-boot-starter-integration",
				"spring-boot-starter-jdbc",
				"spring-boot-starter-jersey",
				"spring-boot-starter-jetty",
				"spring-boot-starter-jooq",
				"spring-boot-starter-json",
				"spring-boot-starter-jta-atomikos",
				"spring-boot-starter-jta-bitronix",
				"spring-boot-starter-log4j2",
				"spring-boot-starter-logging",
				"spring-boot-starter-mail",
				"spring-boot-starter-mustache",
				"spring-boot-starter-oauth2-client",
				"spring-boot-starter-oauth2-resource-server",
				"spring-boot-starter-quartz",
				"spring-boot-starter-reactor-netty",
				"spring-boot-starter-rsocket",
				"spring-boot-starter-security",
				"spring-boot-starter-test",
				"spring-boot-starter-thymeleaf",
				"spring-boot-starter-tomcat",
				"spring-boot-starter-undertow",
				"spring-boot-starter-validation",
				"spring-boot-starter-web",
				"spring-boot-starter-webflux",
				"spring-boot-starter-websocket",
				"spring-boot-starter-web-services"
			]
			plugins = [
				"spring-boot-maven-plugin"
			]
		}
	}
	library("SAAJ Impl", "1.5.2") {
		group("com.sun.xml.messaging.saaj") {
			modules = [
				"saaj-impl"
			]
		}
	}
	library("Selenium", "3.141.59") {
		group("org.seleniumhq.selenium") {
			modules = [
				"selenium-api",
				"selenium-chrome-driver",
				"selenium-edge-driver",
				"selenium-firefox-driver",
				"selenium-ie-driver",
				"selenium-java",
				"selenium-opera-driver",
				"selenium-remote-driver",
				"selenium-safari-driver",
				"selenium-support"
			]
		}
	}
	library("Selenium HtmlUnit", "2.44.0") {
		group("org.seleniumhq.selenium") {
			modules = [
				"htmlunit-driver"
			]
		}
	}
	library("SendGrid", "4.6.8") {
		group("com.sendgrid") {
			modules = [
				"sendgrid-java"
			]
		}
	}
	library("Servlet API", "4.0.1") {
		group("javax.servlet") {
			modules = [
				"javax.servlet-api"
			]
		}
	}
	library("SLF4J", "1.7.30") {
		group("org.slf4j") {
			modules = [
				"jcl-over-slf4j",
				"jul-to-slf4j",
				"log4j-over-slf4j",
				"slf4j-api",
				"slf4j-ext",
				"slf4j-jcl",
				"slf4j-jdk14",
				"slf4j-log4j12",
				"slf4j-nop",
				"slf4j-simple"
			]
		}
	}
	library("SnakeYAML", "1.27") {
		group("org.yaml") {
			modules = [
				"snakeyaml"
			]
		}
	}
	library("Solr", "8.5.2") {
		prohibit("[8.6.0,8.7.0)") {
			because "it uses a library that is not available on Maven Central"
		}
		group("org.apache.solr") {
			modules = [
				"solr-analysis-extras",
				"solr-analytics",
				"solr-cell",
				"solr-clustering",
				"solr-core",
				"solr-dataimporthandler",
				"solr-dataimporthandler-extras",
				"solr-langid",
				"solr-ltr",
				"solr-solrj" {
					exclude group: "org.slf4j", module: "jcl-over-slf4j"
				},
				"solr-test-framework",
				"solr-velocity"
			]
		}
	}
	library("Spring AMQP", "2.3.2") {
		group("org.springframework.amqp") {
			modules = [
				"spring-amqp",
				"spring-rabbit",
				"spring-rabbit-junit",
				"spring-rabbit-test"
			]
		}
	}
	library("Spring Batch", "4.3.1") {
		group("org.springframework.batch") {
			modules = [
				"spring-batch-core",
				"spring-batch-infrastructure",
				"spring-batch-integration",
				"spring-batch-test"
			]
		}
	}
	library("Spring Data Bom", "2020.0.2") {
		group("org.springframework.data") {
			imports = [
				"spring-data-bom"
			]
		}
	}
	library("Spring Framework", "5.3.2") {
		group("org.springframework") {
			imports = [
				"spring-framework-bom"
			]
		}
	}
	library("Spring HATEOAS", "1.2.2") {
		group("org.springframework.hateoas") {
			modules = [
				"spring-hateoas"
			]
		}
	}
	library("Spring Integration", "5.4.2") {
		group("org.springframework.integration") {
			imports = [
				"spring-integration-bom"
			]
		}
	}
	library("Spring Kafka", "2.6.4") {
		group("org.springframework.kafka") {
			modules = [
				"spring-kafka",
				"spring-kafka-test"
			]
		}
	}
	library("Spring LDAP", "2.3.3.RELEASE") {
		group("org.springframework.ldap") {
			modules = [
				"spring-ldap-core",
				"spring-ldap-core-tiger",
				"spring-ldap-ldif-batch",
				"spring-ldap-ldif-core",
				"spring-ldap-odm",
				"spring-ldap-test"
			]
		}
	}
	library("Spring RESTDocs", "2.0.5.RELEASE") {
		group("org.springframework.restdocs") {
			modules = [
				"spring-restdocs-asciidoctor",
				"spring-restdocs-core",
				"spring-restdocs-mockmvc",
				"spring-restdocs-restassured",
				"spring-restdocs-webtestclient"
			]
		}
	}
	library("Spring Retry", "1.3.0") {
		group("org.springframework.retry") {
			modules = [
				"spring-retry"
			]
		}
	}
	library("Spring Security", "5.4.2") {
		group("org.springframework.security") {
			imports = [
				"spring-security-bom"
			]
		}
	}
	library("Spring Session Bom", "2020.0.1") {
		group("org.springframework.session") {
			imports = [
				"spring-session-bom"
			]
		}
	}
	library("Spring WS", "3.0.10.RELEASE") {
		group("org.springframework.ws") {
			modules = [
				"spring-ws-core",
				"spring-ws-security",
				"spring-ws-support",
				"spring-ws-test",
				"spring-xml"
			]
		}
	}
	library("SQLite JDBC", "3.32.3.3") {
		group("org.xerial") {
			modules = [
				"sqlite-jdbc"
			]
		}
	}
	library("Sun Mail", "1.6.5") {
		group("com.sun.mail") {
			modules = [
				"jakarta.mail"
			]
		}
	}
	library("Thymeleaf", "3.0.12.RELEASE") {
		group("org.thymeleaf") {
			modules = [
				"thymeleaf",
				"thymeleaf-spring5"
			]
		}
	}
	library("Thymeleaf Extras Data Attribute", "2.0.1") {
		group("com.github.mxab.thymeleaf.extras") {
			modules = [
				"thymeleaf-extras-data-attribute"
			]
		}
	}
	library("Thymeleaf Extras Java8Time", "3.0.4.RELEASE") {
		group("org.thymeleaf.extras") {
			modules = [
				"thymeleaf-extras-java8time"
			]
		}
	}
	library("Thymeleaf Extras SpringSecurity", "3.0.4.RELEASE") {
		group("org.thymeleaf.extras") {
			modules = [
				"thymeleaf-extras-springsecurity5"
			]
		}
	}
	library("Thymeleaf Layout Dialect", "2.5.1") {
		group("nz.net.ultraq.thymeleaf") {
			modules = [
				"thymeleaf-layout-dialect"
			]
		}
	}
	library("Tomcat", "9.0.41") {
		group("org.apache.tomcat") {
			modules = [
				"tomcat-annotations-api",
				"tomcat-jdbc",
				"tomcat-jsp-api"
			]
		}
		group("org.apache.tomcat.embed") {
			modules = [
				"tomcat-embed-core",
				"tomcat-embed-el",
				"tomcat-embed-jasper",
				"tomcat-embed-websocket"
			]
		}
	}
	library("UnboundID LDAPSDK", "4.0.14") {
		group("com.unboundid") {
			modules = [
				"unboundid-ldapsdk"
			]
		}
	}
	library("Undertow", "2.2.3.Final") {
		group("io.undertow") {
			modules = [
				"undertow-core",
				"undertow-servlet",
				"undertow-websockets-jsr"
			]
		}
	}
	library("Versions Maven Plugin", "2.8.1") {
		group("org.codehaus.mojo") {
			plugins = [
				"versions-maven-plugin"
			]
		}
	}
	library("WebJars HAL Browser", "3325375") {
		group("org.webjars") {
			modules = [
				"hal-browser"
			]
		}
	}
	library("WebJars Locator Core", "0.46") {
		group("org.webjars") {
			modules = [
				"webjars-locator-core"
			]
		}
	}
	library("WSDL4j", "1.6.3") {
		group("wsdl4j") {
			modules = [
				"wsdl4j"
			]
		}
	}
	library("XML Maven Plugin", "1.0.2") {
		group("org.codehaus.mojo") {
			plugins = [
				"xml-maven-plugin"
			]
		}
	}
	library("XmlUnit2", "2.7.0") {
		group("org.xmlunit") {
			modules = [
				"xmlunit-assertj",
				"xmlunit-core",
				"xmlunit-legacy",
				"xmlunit-matchers",
				"xmlunit-placeholders"
			]
		}
	}
}

generateMetadataFileForMavenPublication {
	enabled = false
}<|MERGE_RESOLUTION|>--- conflicted
+++ resolved
@@ -1321,11 +1321,7 @@
 			]
 		}
 	}
-<<<<<<< HEAD
-	library("Reactor Bom", "2020.0.2") {
-=======
 	library("Reactor Bom", "2020.0.3") {
->>>>>>> 31de3656
 		group("io.projectreactor") {
 			imports = [
 				"reactor-bom"
