/*
 * Copyright 2012-2019 the original author or authors.
 *
 * Licensed under the Apache License, Version 2.0 (the "License");
 * you may not use this file except in compliance with the License.
 * You may obtain a copy of the License at
 *
 *      https://www.apache.org/licenses/LICENSE-2.0
 *
 * Unless required by applicable law or agreed to in writing, software
 * distributed under the License is distributed on an "AS IS" BASIS,
 * WITHOUT WARRANTIES OR CONDITIONS OF ANY KIND, either express or implied.
 * See the License for the specific language governing permissions and
 * limitations under the License.
 */

package org.springframework.boot.actuate.health;

import java.util.Arrays;
import java.util.Collections;
import java.util.HashSet;
import java.util.Map;
import java.util.concurrent.Callable;
import java.util.function.Consumer;

import org.junit.Test;
import org.junit.runner.RunWith;
import reactor.core.publisher.Mono;

import org.springframework.beans.factory.NoSuchBeanDefinitionException;
import org.springframework.boot.actuate.endpoint.web.test.WebEndpointRunners;
import org.springframework.boot.autoconfigure.condition.ConditionalOnWebApplication;
import org.springframework.boot.autoconfigure.condition.ConditionalOnWebApplication.Type;
import org.springframework.context.ConfigurableApplicationContext;
import org.springframework.context.annotation.Bean;
import org.springframework.context.annotation.Configuration;
import org.springframework.http.HttpStatus;
import org.springframework.test.web.reactive.server.WebTestClient;

/**
 * Integration tests for {@link HealthEndpoint} and {@link HealthEndpointWebExtension}
 * exposed by Jersey, Spring MVC, and WebFlux.
 *
 * @author Andy Wilkinson
 */
@RunWith(WebEndpointRunners.class)
public class HealthEndpointWebIntegrationTests {

	private static WebTestClient client;

	private static ConfigurableApplicationContext context;

	@Test
	public void whenHealthIsUp200ResponseIsReturned() {
		client.get().uri("/actuator/health").exchange().expectStatus().isOk().expectBody().jsonPath("status")
				.isEqualTo("UP").jsonPath("details.alpha.status").isEqualTo("UP").jsonPath("details.bravo.status")
				.isEqualTo("UP");
	}

	@Test
<<<<<<< HEAD
	public void whenHealthIsDown503ResponseIsReturned() throws Exception {
		withHealthIndicator("charlie", () -> Health.down().build(),
				() -> Mono.just(Health.down().build()), () -> {
					client.get().uri("/actuator/health").exchange().expectStatus()
							.isEqualTo(HttpStatus.SERVICE_UNAVAILABLE).expectBody()
							.jsonPath("status").isEqualTo("DOWN")
							.jsonPath("details.alpha.status").isEqualTo("UP")
							.jsonPath("details.bravo.status").isEqualTo("UP")
							.jsonPath("details.charlie.status").isEqualTo("DOWN");
					return null;
				});
	}

	@Test
	public void whenComponentHealthIsDown503ResponseIsReturned() throws Exception {
		withHealthIndicator("charlie", () -> Health.down().build(),
				() -> Mono.just(Health.down().build()), () -> {
					client.get().uri("/actuator/health/charlie").exchange().expectStatus()
							.isEqualTo(HttpStatus.SERVICE_UNAVAILABLE).expectBody()
							.jsonPath("status").isEqualTo("DOWN");
					return null;
				});
	}

	@Test
	public void whenComponentInstanceHealthIsDown503ResponseIsReturned()
			throws Exception {
		CompositeHealthIndicator composite = new CompositeHealthIndicator(
				new OrderedHealthAggregator(),
				Collections.singletonMap("one", () -> Health.down().build()));
		CompositeReactiveHealthIndicator reactiveComposite = new CompositeReactiveHealthIndicator(
				new OrderedHealthAggregator(),
				new DefaultReactiveHealthIndicatorRegistry(Collections.singletonMap("one",
						() -> Mono.just(Health.down().build()))));
		withHealthIndicator("charlie", composite, reactiveComposite, () -> {
			client.get().uri("/actuator/health/charlie/one").exchange().expectStatus()
					.isEqualTo(HttpStatus.SERVICE_UNAVAILABLE).expectBody()
					.jsonPath("status").isEqualTo("DOWN");
			return null;
		});
	}

	private void withHealthIndicator(String name, HealthIndicator healthIndicator,
			ReactiveHealthIndicator reactiveHealthIndicator, Callable<Void> action)
			throws Exception {
		Consumer<String> unregister;
		Consumer<String> reactiveUnregister;
		try {
			ReactiveHealthIndicatorRegistry registry = context
					.getBean(ReactiveHealthIndicatorRegistry.class);
			registry.register(name, reactiveHealthIndicator);
			reactiveUnregister = registry::unregister;
		}
		catch (NoSuchBeanDefinitionException ex) {
			reactiveUnregister = (indicatorName) -> {
			};
			// Continue
		}
		HealthIndicatorRegistry registry = context.getBean(HealthIndicatorRegistry.class);
		registry.register(name, healthIndicator);
		unregister = reactiveUnregister.andThen(registry::unregister);
		try {
			action.call();
		}
		finally {
			unregister.accept("charlie");
		}
	}

	@Test
	public void whenHealthIndicatorIsRemovedResponseIsAltered() {
		Consumer<String> reactiveRegister = null;
		try {
			ReactiveHealthIndicatorRegistry registry = context
					.getBean(ReactiveHealthIndicatorRegistry.class);
			ReactiveHealthIndicator unregistered = registry.unregister("bravo");
			reactiveRegister = (name) -> registry.register(name, unregistered);
		}
		catch (NoSuchBeanDefinitionException ex) {
			// Continue
		}
		HealthIndicatorRegistry registry = context.getBean(HealthIndicatorRegistry.class);
		HealthIndicator bravo = registry.unregister("bravo");
		try {
			client.get().uri("/actuator/health").exchange().expectStatus().isOk()
					.expectBody().jsonPath("status").isEqualTo("UP")
					.jsonPath("details.alpha.status").isEqualTo("UP")
					.jsonPath("details.bravo.status").doesNotExist();
		}
		finally {
			registry.register("bravo", bravo);
			if (reactiveRegister != null) {
				reactiveRegister.accept("bravo");
			}
		}
=======
	public void whenHealthIsDown503ResponseIsReturned() {
		context.getBean("alphaHealthIndicator", TestHealthIndicator.class).setHealth(Health.down().build());
		client.get().uri("/actuator/health").exchange().expectStatus().isEqualTo(HttpStatus.SERVICE_UNAVAILABLE)
				.expectBody().jsonPath("status").isEqualTo("DOWN").jsonPath("details.alpha.status").isEqualTo("DOWN")
				.jsonPath("details.bravo.status").isEqualTo("UP");
>>>>>>> c6c139d9
	}

	@Configuration
	public static class TestConfiguration {

		@Bean
<<<<<<< HEAD
		public HealthIndicatorRegistry healthIndicatorFactory(
				Map<String, HealthIndicator> healthIndicators) {
			return new HealthIndicatorRegistryFactory()
					.createHealthIndicatorRegistry(healthIndicators);
		}

		@Bean
		@ConditionalOnWebApplication(type = Type.REACTIVE)
		public ReactiveHealthIndicatorRegistry reactiveHealthIndicatorRegistry(
				Map<String, ReactiveHealthIndicator> reactiveHealthIndicators,
				Map<String, HealthIndicator> healthIndicators) {
			return new ReactiveHealthIndicatorRegistryFactory()
					.createReactiveHealthIndicatorRegistry(reactiveHealthIndicators,
							healthIndicators);
=======
		public HealthEndpoint healthEndpoint(Map<String, HealthIndicator> healthIndicators) {
			return new HealthEndpoint(new CompositeHealthIndicatorFactory()
					.createHealthIndicator(new OrderedHealthAggregator(), healthIndicators));
		}

		@Bean
		public HealthEndpointWebExtension healthWebEndpointExtension(Map<String, HealthIndicator> healthIndicators) {
			return new HealthEndpointWebExtension(
					new CompositeHealthIndicatorFactory().createHealthIndicator(new OrderedHealthAggregator(),
							healthIndicators),
					new HealthWebEndpointResponseMapper(new HealthStatusHttpMapper(), ShowDetails.ALWAYS,
							new HashSet<>(Arrays.asList("ACTUATOR"))));
>>>>>>> c6c139d9
		}

		@Bean
		public HealthEndpoint healthEndpoint(HealthIndicatorRegistry registry) {
			return new HealthEndpoint(new CompositeHealthIndicator(
					new OrderedHealthAggregator(), registry));
		}

		@Bean
		@ConditionalOnWebApplication(type = Type.SERVLET)
		public HealthEndpointWebExtension healthWebEndpointExtension(
				HealthEndpoint healthEndpoint) {
			return new HealthEndpointWebExtension(healthEndpoint,
					new HealthWebEndpointResponseMapper(new HealthStatusHttpMapper(),
							ShowDetails.ALWAYS,
							new HashSet<>(Arrays.asList("ACTUATOR"))));
		}

		@Bean
		@ConditionalOnWebApplication(type = Type.REACTIVE)
		public ReactiveHealthEndpointWebExtension reactiveHealthWebEndpointExtension(
				ReactiveHealthIndicatorRegistry registry, HealthEndpoint healthEndpoint) {
			return new ReactiveHealthEndpointWebExtension(
					new CompositeReactiveHealthIndicator(new OrderedHealthAggregator(),
							registry),
					new HealthWebEndpointResponseMapper(new HealthStatusHttpMapper(),
							ShowDetails.ALWAYS,
							new HashSet<>(Arrays.asList("ACTUATOR"))));
		}

		@Bean
		public HealthIndicator alphaHealthIndicator() {
			return () -> Health.up().build();
		}

		@Bean
		public HealthIndicator bravoHealthIndicator() {
			return () -> Health.up().build();
		}

	}

}<|MERGE_RESOLUTION|>--- conflicted
+++ resolved
@@ -58,57 +58,45 @@
 	}
 
 	@Test
-<<<<<<< HEAD
 	public void whenHealthIsDown503ResponseIsReturned() throws Exception {
-		withHealthIndicator("charlie", () -> Health.down().build(),
-				() -> Mono.just(Health.down().build()), () -> {
-					client.get().uri("/actuator/health").exchange().expectStatus()
-							.isEqualTo(HttpStatus.SERVICE_UNAVAILABLE).expectBody()
-							.jsonPath("status").isEqualTo("DOWN")
-							.jsonPath("details.alpha.status").isEqualTo("UP")
-							.jsonPath("details.bravo.status").isEqualTo("UP")
-							.jsonPath("details.charlie.status").isEqualTo("DOWN");
-					return null;
-				});
+		withHealthIndicator("charlie", () -> Health.down().build(), () -> Mono.just(Health.down().build()), () -> {
+			client.get().uri("/actuator/health").exchange().expectStatus().isEqualTo(HttpStatus.SERVICE_UNAVAILABLE)
+					.expectBody().jsonPath("status").isEqualTo("DOWN").jsonPath("details.alpha.status").isEqualTo("UP")
+					.jsonPath("details.bravo.status").isEqualTo("UP").jsonPath("details.charlie.status")
+					.isEqualTo("DOWN");
+			return null;
+		});
 	}
 
 	@Test
 	public void whenComponentHealthIsDown503ResponseIsReturned() throws Exception {
-		withHealthIndicator("charlie", () -> Health.down().build(),
-				() -> Mono.just(Health.down().build()), () -> {
-					client.get().uri("/actuator/health/charlie").exchange().expectStatus()
-							.isEqualTo(HttpStatus.SERVICE_UNAVAILABLE).expectBody()
-							.jsonPath("status").isEqualTo("DOWN");
-					return null;
-				});
+		withHealthIndicator("charlie", () -> Health.down().build(), () -> Mono.just(Health.down().build()), () -> {
+			client.get().uri("/actuator/health/charlie").exchange().expectStatus()
+					.isEqualTo(HttpStatus.SERVICE_UNAVAILABLE).expectBody().jsonPath("status").isEqualTo("DOWN");
+			return null;
+		});
 	}
 
 	@Test
-	public void whenComponentInstanceHealthIsDown503ResponseIsReturned()
-			throws Exception {
-		CompositeHealthIndicator composite = new CompositeHealthIndicator(
-				new OrderedHealthAggregator(),
+	public void whenComponentInstanceHealthIsDown503ResponseIsReturned() throws Exception {
+		CompositeHealthIndicator composite = new CompositeHealthIndicator(new OrderedHealthAggregator(),
 				Collections.singletonMap("one", () -> Health.down().build()));
 		CompositeReactiveHealthIndicator reactiveComposite = new CompositeReactiveHealthIndicator(
-				new OrderedHealthAggregator(),
-				new DefaultReactiveHealthIndicatorRegistry(Collections.singletonMap("one",
-						() -> Mono.just(Health.down().build()))));
+				new OrderedHealthAggregator(), new DefaultReactiveHealthIndicatorRegistry(
+						Collections.singletonMap("one", () -> Mono.just(Health.down().build()))));
 		withHealthIndicator("charlie", composite, reactiveComposite, () -> {
 			client.get().uri("/actuator/health/charlie/one").exchange().expectStatus()
-					.isEqualTo(HttpStatus.SERVICE_UNAVAILABLE).expectBody()
-					.jsonPath("status").isEqualTo("DOWN");
+					.isEqualTo(HttpStatus.SERVICE_UNAVAILABLE).expectBody().jsonPath("status").isEqualTo("DOWN");
 			return null;
 		});
 	}
 
 	private void withHealthIndicator(String name, HealthIndicator healthIndicator,
-			ReactiveHealthIndicator reactiveHealthIndicator, Callable<Void> action)
-			throws Exception {
+			ReactiveHealthIndicator reactiveHealthIndicator, Callable<Void> action) throws Exception {
 		Consumer<String> unregister;
 		Consumer<String> reactiveUnregister;
 		try {
-			ReactiveHealthIndicatorRegistry registry = context
-					.getBean(ReactiveHealthIndicatorRegistry.class);
+			ReactiveHealthIndicatorRegistry registry = context.getBean(ReactiveHealthIndicatorRegistry.class);
 			registry.register(name, reactiveHealthIndicator);
 			reactiveUnregister = registry::unregister;
 		}
@@ -132,8 +120,7 @@
 	public void whenHealthIndicatorIsRemovedResponseIsAltered() {
 		Consumer<String> reactiveRegister = null;
 		try {
-			ReactiveHealthIndicatorRegistry registry = context
-					.getBean(ReactiveHealthIndicatorRegistry.class);
+			ReactiveHealthIndicatorRegistry registry = context.getBean(ReactiveHealthIndicatorRegistry.class);
 			ReactiveHealthIndicator unregistered = registry.unregister("bravo");
 			reactiveRegister = (name) -> registry.register(name, unregistered);
 		}
@@ -143,10 +130,9 @@
 		HealthIndicatorRegistry registry = context.getBean(HealthIndicatorRegistry.class);
 		HealthIndicator bravo = registry.unregister("bravo");
 		try {
-			client.get().uri("/actuator/health").exchange().expectStatus().isOk()
-					.expectBody().jsonPath("status").isEqualTo("UP")
-					.jsonPath("details.alpha.status").isEqualTo("UP")
-					.jsonPath("details.bravo.status").doesNotExist();
+			client.get().uri("/actuator/health").exchange().expectStatus().isOk().expectBody().jsonPath("status")
+					.isEqualTo("UP").jsonPath("details.alpha.status").isEqualTo("UP").jsonPath("details.bravo.status")
+					.doesNotExist();
 		}
 		finally {
 			registry.register("bravo", bravo);
@@ -154,24 +140,14 @@
 				reactiveRegister.accept("bravo");
 			}
 		}
-=======
-	public void whenHealthIsDown503ResponseIsReturned() {
-		context.getBean("alphaHealthIndicator", TestHealthIndicator.class).setHealth(Health.down().build());
-		client.get().uri("/actuator/health").exchange().expectStatus().isEqualTo(HttpStatus.SERVICE_UNAVAILABLE)
-				.expectBody().jsonPath("status").isEqualTo("DOWN").jsonPath("details.alpha.status").isEqualTo("DOWN")
-				.jsonPath("details.bravo.status").isEqualTo("UP");
->>>>>>> c6c139d9
 	}
 
 	@Configuration
 	public static class TestConfiguration {
 
 		@Bean
-<<<<<<< HEAD
-		public HealthIndicatorRegistry healthIndicatorFactory(
-				Map<String, HealthIndicator> healthIndicators) {
-			return new HealthIndicatorRegistryFactory()
-					.createHealthIndicatorRegistry(healthIndicators);
+		public HealthIndicatorRegistry healthIndicatorFactory(Map<String, HealthIndicator> healthIndicators) {
+			return new HealthIndicatorRegistryFactory().createHealthIndicatorRegistry(healthIndicators);
 		}
 
 		@Bean
@@ -180,38 +156,19 @@
 				Map<String, ReactiveHealthIndicator> reactiveHealthIndicators,
 				Map<String, HealthIndicator> healthIndicators) {
 			return new ReactiveHealthIndicatorRegistryFactory()
-					.createReactiveHealthIndicatorRegistry(reactiveHealthIndicators,
-							healthIndicators);
-=======
-		public HealthEndpoint healthEndpoint(Map<String, HealthIndicator> healthIndicators) {
-			return new HealthEndpoint(new CompositeHealthIndicatorFactory()
-					.createHealthIndicator(new OrderedHealthAggregator(), healthIndicators));
-		}
-
-		@Bean
-		public HealthEndpointWebExtension healthWebEndpointExtension(Map<String, HealthIndicator> healthIndicators) {
-			return new HealthEndpointWebExtension(
-					new CompositeHealthIndicatorFactory().createHealthIndicator(new OrderedHealthAggregator(),
-							healthIndicators),
-					new HealthWebEndpointResponseMapper(new HealthStatusHttpMapper(), ShowDetails.ALWAYS,
-							new HashSet<>(Arrays.asList("ACTUATOR"))));
->>>>>>> c6c139d9
+					.createReactiveHealthIndicatorRegistry(reactiveHealthIndicators, healthIndicators);
 		}
 
 		@Bean
 		public HealthEndpoint healthEndpoint(HealthIndicatorRegistry registry) {
-			return new HealthEndpoint(new CompositeHealthIndicator(
-					new OrderedHealthAggregator(), registry));
+			return new HealthEndpoint(new CompositeHealthIndicator(new OrderedHealthAggregator(), registry));
 		}
 
 		@Bean
 		@ConditionalOnWebApplication(type = Type.SERVLET)
-		public HealthEndpointWebExtension healthWebEndpointExtension(
-				HealthEndpoint healthEndpoint) {
-			return new HealthEndpointWebExtension(healthEndpoint,
-					new HealthWebEndpointResponseMapper(new HealthStatusHttpMapper(),
-							ShowDetails.ALWAYS,
-							new HashSet<>(Arrays.asList("ACTUATOR"))));
+		public HealthEndpointWebExtension healthWebEndpointExtension(HealthEndpoint healthEndpoint) {
+			return new HealthEndpointWebExtension(healthEndpoint, new HealthWebEndpointResponseMapper(
+					new HealthStatusHttpMapper(), ShowDetails.ALWAYS, new HashSet<>(Arrays.asList("ACTUATOR"))));
 		}
 
 		@Bean
@@ -219,10 +176,8 @@
 		public ReactiveHealthEndpointWebExtension reactiveHealthWebEndpointExtension(
 				ReactiveHealthIndicatorRegistry registry, HealthEndpoint healthEndpoint) {
 			return new ReactiveHealthEndpointWebExtension(
-					new CompositeReactiveHealthIndicator(new OrderedHealthAggregator(),
-							registry),
-					new HealthWebEndpointResponseMapper(new HealthStatusHttpMapper(),
-							ShowDetails.ALWAYS,
+					new CompositeReactiveHealthIndicator(new OrderedHealthAggregator(), registry),
+					new HealthWebEndpointResponseMapper(new HealthStatusHttpMapper(), ShowDetails.ALWAYS,
 							new HashSet<>(Arrays.asList("ACTUATOR"))));
 		}
 
