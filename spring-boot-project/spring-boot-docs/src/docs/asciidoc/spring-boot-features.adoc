--- conflicted
+++ resolved
@@ -7564,15 +7564,10 @@
 ==== Using Spock to Test Spring Boot Applications
 If you wish to use Spock to test a Spring Boot application, you should add a dependency on Spock's `spock-spring` module to your application's build.
 `spock-spring` integrates Spring's test framework into Spock.
-<<<<<<< HEAD
-See http://spockframework.org/spock/docs/2.0-M4/modules.html#_spring_module[the documentation for Spock's Spring module] for further details.
+See https://spockframework.org/spock/docs/2.0-M4/modules.html#_spring_module[the documentation for Spock's Spring module] for further details.
 
 NOTE: As of Spring Boot 2.5.x and its support for Groovy 3.x you have two options to make use of Spock:
 Either use the latest Spock 2.0 milestone or release that is compatible with Groovy 3.x or stick with Spock 1.3 and downgrade Spring Boot's Groovy version to 2.5.x.
-=======
-It is recommended that you use Spock 1.2 or later to benefit from a number of improvements to Spock's Spring Framework and Spring Boot integration.
-See https://spockframework.org/spock/docs/1.2/modules.html#_spring_module[the documentation for Spock's Spring module] for further details.
->>>>>>> bc1a4621
 
 
 
