<?xml version="1.0" encoding="UTF-8"?>
<project xmlns="http://maven.apache.org/POM/4.0.0" xmlns:xsi="http://www.w3.org/2001/XMLSchema-instance" xsi:schemaLocation="http://maven.apache.org/POM/4.0.0 http://maven.apache.org/xsd/maven-4.0.0.xsd">
	<modelVersion>4.0.0</modelVersion>
	<parent>
		<!-- Your own application should inherit from spring-boot-starter-parent -->
		<groupId>org.springframework.boot</groupId>
		<artifactId>spring-boot-samples</artifactId>
		<version>2.0.0.BUILD-SNAPSHOT</version>
	</parent>
	<artifactId>spring-boot-sample-actuator-noweb</artifactId>
	<name>Spring Boot Actuator Non-Web Sample</name>
	<description>Spring Boot Actuator Non-Web Sample</description>
	<url>http://projects.spring.io/spring-boot/</url>
	<organization>
		<name>Pivotal Software, Inc.</name>
		<url>http://www.spring.io</url>
	</organization>
	<properties>
		<main.basedir>${basedir}/../..</main.basedir>
	</properties>
	<dependencies>
		<dependency>
			<groupId>org.springframework.boot</groupId>
			<artifactId>spring-boot-starter-actuator</artifactId>
		</dependency>
		<dependency>
			<groupId>org.springframework.boot</groupId>
<<<<<<< HEAD
=======
			<artifactId>spring-boot-starter-remote-shell</artifactId>
		</dependency>

		<dependency>
			<groupId>org.springframework.boot</groupId>
			<artifactId>spring-boot-configuration-processor</artifactId>
			<optional>true</optional>
		</dependency>

		<dependency>
			<groupId>org.springframework.boot</groupId>
>>>>>>> c903ff46
			<artifactId>spring-boot-starter-test</artifactId>
			<scope>test</scope>
		</dependency>
	</dependencies>
	<build>
		<plugins>
			<plugin>
				<groupId>org.springframework.boot</groupId>
				<artifactId>spring-boot-maven-plugin</artifactId>
			</plugin>
		</plugins>
	</build>
</project><|MERGE_RESOLUTION|>--- conflicted
+++ resolved
@@ -23,12 +23,6 @@
 			<groupId>org.springframework.boot</groupId>
 			<artifactId>spring-boot-starter-actuator</artifactId>
 		</dependency>
-		<dependency>
-			<groupId>org.springframework.boot</groupId>
-<<<<<<< HEAD
-=======
-			<artifactId>spring-boot-starter-remote-shell</artifactId>
-		</dependency>
 
 		<dependency>
 			<groupId>org.springframework.boot</groupId>
@@ -38,7 +32,6 @@
 
 		<dependency>
 			<groupId>org.springframework.boot</groupId>
->>>>>>> c903ff46
 			<artifactId>spring-boot-starter-test</artifactId>
 			<scope>test</scope>
 		</dependency>
