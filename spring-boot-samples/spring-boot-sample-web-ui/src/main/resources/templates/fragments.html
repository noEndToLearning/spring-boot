<!DOCTYPE html>
<html xmlns:th="https://www.thymeleaf.org">
	<head th:fragment="head (title)">
		<title th:text="${title}">Fragments</title>
		<link rel="stylesheet" th:href="@{/css/bootstrap.min.css}"
			href="../../css/bootstrap.min.css" />
	</head>
	<body>
		<div class="container">
			<nav th:fragment="navbar" class="navbar navbar-dark bg-primary">
<<<<<<< HEAD
				<a class="navbar-brand" href="http://thymeleaf.org" th:text="#{navbar.thymeleaf}">Thymeleaf</a>
=======
				<a class="navbar-brand" href="https://www.thymeleaf.org/">Thymeleaf</a>
>>>>>>> 7f69e410
				<ul class="navbar-nav mr-auto mt-2 mt-lg-0">
					<li class="nav-item"><a class="nav-link" th:href="@{/}" href="messages.html" th:text="#{navbar.messages}">Messages</a></li>
				</ul>
			</nav>
		</div>
	</body>
</html><|MERGE_RESOLUTION|>--- conflicted
+++ resolved
@@ -8,11 +8,7 @@
 	<body>
 		<div class="container">
 			<nav th:fragment="navbar" class="navbar navbar-dark bg-primary">
-<<<<<<< HEAD
-				<a class="navbar-brand" href="http://thymeleaf.org" th:text="#{navbar.thymeleaf}">Thymeleaf</a>
-=======
-				<a class="navbar-brand" href="https://www.thymeleaf.org/">Thymeleaf</a>
->>>>>>> 7f69e410
+				<a class="navbar-brand" href="https://www.thymeleaf.org/" th:text="#{navbar.thymeleaf}">Thymeleaf</a>
 				<ul class="navbar-nav mr-auto mt-2 mt-lg-0">
 					<li class="nav-item"><a class="nav-link" th:href="@{/}" href="messages.html" th:text="#{navbar.messages}">Messages</a></li>
 				</ul>
