language: java
<<<<<<< HEAD
jdk:
  - oraclejdk8
services:
  - mongodb
  - redis

=======
services: mongodb
sudo: false
>>>>>>> 190f8a7e
install: true
before_script:
- mvn install -q -U -DskipTests=true -Dmaven.test.redirectTestOutputToFile=true || true
- mvn install -q -U -DskipTests=true -Dmaven.test.redirectTestOutputToFile=true
script: mvn install -q -nsu -Dmaven.test.redirectTestOutputToFile=true -P '!integration'<|MERGE_RESOLUTION|>--- conflicted
+++ resolved
@@ -1,15 +1,10 @@
 language: java
-<<<<<<< HEAD
 jdk:
   - oraclejdk8
 services:
   - mongodb
   - redis
-
-=======
-services: mongodb
 sudo: false
->>>>>>> 190f8a7e
 install: true
 before_script:
 - mvn install -q -U -DskipTests=true -Dmaven.test.redirectTestOutputToFile=true || true
